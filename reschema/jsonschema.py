--- conflicted
+++ resolved
@@ -94,12 +94,13 @@
         return
     
     if not isinstance(input, dict):
-        raise ValidationError('%s: definition should be a dictionary, got: %s' % 
-                              (name, type(input)))
+        raise ParseError('%s: definition should be a dictionary, got: %s' % 
+                         (name, type(input)), input)
 
     badkeys = input.keys()
     if len(badkeys) > 0:
-        raise ValidationError('%s: unrecognized properites in definition: %s' % (name, ','.join(badkeys)))
+        raise ParseError('%s: unrecognized properites in definition: %s' %
+                         (name, ','.join(badkeys)), input)
 
 
 class Schema(object):
@@ -202,24 +203,6 @@
                    (typestr, (parent.fullname() + '.') if parent else '', name))
             raise ParseError(msg, input)
 
-<<<<<<< HEAD
-        
-=======
-    def _check_input(self, input):
-        """ Verify that input is empty, all keywords should have been parsed. """
-        if input is None:
-            return
-
-        if not isinstance(input, dict):
-            raise ParseError('%s: definition should be a dictionary, got: %s' %
-                             (self.fullname(), type(input)), input)
-
-        badkeys = input.keys()
-        if len(badkeys) > 0:
-            raise ParseError('%s: unrecognized properties in definition: %s' %
-                             (self.fullname(), ','.join(badkeys)), input)
-
->>>>>>> 7ca330ee
     @classmethod
     def find_by_id(cls, api, id):
         """Find a schema by fullid."""
@@ -400,13 +383,8 @@
 
     def validate(self, input):
         if (type(input) is not bool):
-<<<<<<< HEAD
             raise ValidationError("%s should be a boolean, got '%s'" %
-                                  (self.fullname(), type(input)))
-=======
-            raise ValidationError("'%s' of type %s expected to be a boolean for %s" %
-                                  (input, type(input), self.fullname()), self)
->>>>>>> 7ca330ee
+                                  (self.fullname(), type(input)), self)
 _register_type(Boolean)
 
 
@@ -482,14 +460,9 @@
 
     def validate(self, input):
         if (type(input) not in [int, float]):
-<<<<<<< HEAD
             raise ValidationError("%s should be a number, got '%s'" %
-                                  (self.fullname(), type(input)))
-        
-    def schema_details(self):
-=======
-            raise ValidationError("'%s' expected to be a number for %s" % (input, self.fullname()), self)
-
+                                  (self.fullname(), type(input)), self)
+        
         if (self.minimum is not None) and input < self.minimum:
             raise ValidationError("%s: input must be at minimum %d, got %d" %
                                   (self.fullname(), self.minimum, input), self)
@@ -511,7 +484,6 @@
                                   (self.fullname(), input), self)
 
     def str_detailed(self):
->>>>>>> 7ca330ee
         s = ''
         if self.minimum or self.maximum:
             s += 'Range: '
@@ -525,6 +497,7 @@
         if self.default:
             s += 'Default value: %s\n' % self.default
         return super(Number, self).str_detailed(additional_details=s)
+
 _register_type(Number)
 
 
@@ -589,12 +562,8 @@
     
     def validate(self, input):
         if not isinstance(input, dict):
-<<<<<<< HEAD
             raise ValidationError("%s should be an object, got '%s'" %
-                                  (self.fullname(), type(input)))
-=======
-            raise ValidationError("'%s' expected to be an object for %s" % (input, self.fullname()), self)
->>>>>>> 7ca330ee
+                                  (self.fullname(), type(input)), self)
 
         for k in input:
             if k in self.props:
@@ -679,12 +648,8 @@
     
     def validate(self, input):
         if (type(input) is not list):
-<<<<<<< HEAD
             raise ValidationError("%s should be an array, got '%s'" %
-                                  (self.fullname(), type(input)))
-=======
-            raise ValidationError("'%s' expected to be an array for %s" % (input, self.fullname()), self)
->>>>>>> 7ca330ee
+                                  (self.fullname(), type(input)), self)
 
         for o in input:
             self.children[0].validate(o)
@@ -775,7 +740,7 @@
         return self.schema.fullid(api) + '/relations/' + self.name
     
     def str_simple(self):
-        return '%-30s %-20s %s\n' % (self.fullname(), '<relation>', self.description)
+        return '%-30s %-20s\n' % (self.fullname(), '<relation>')
 
     def resolve(self, data, fragment=None, params=None):
         target_self = self.resource.links['self']
@@ -856,33 +821,6 @@
 
         return None
 
-<<<<<<< HEAD
-=======
-    def _check_input(self, input):
-        """ Verify that input is empty, all keywords should have been parsed. """
-        if input is None:
-            return
-
-        if not isinstance(input, dict):
-            raise ParseError('%s: definition should be a dictionary, got: %s' %
-                             (self.fullname(), type(input)), input)
-
-        badkeys = input.keys()
-        if len(badkeys) > 0:
-            raise ParseError('%s: unrecognized properties in definition: %s' %
-                             (self.fullname(), ','.join(badkeys)), input)
-            
-    @property
-    def target(self):
-        if self._target is None and self.target_id is not None:
-            self._target = (Schema.find_by_id(self.api, self.target_id) or
-                            Link.find_by_id(self.api, self.target_id))
-            if self._target is None:
-                raise KeyError("Invalid target '%s' for link: %s" % (self.target_id, self.fullname()))
-
-        return self._target
-
->>>>>>> 7ca330ee
     def fullname(self):
         return self.schema.fullname() + '.links.' + self.name
     
