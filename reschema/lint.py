# Copyright (c) 2014 Riverbed Technology, Inc.

from __future__ import print_function

import re
import uritemplate
import traceback
import reschema.settings
from reschema import jsonschema

INDENT_OFFSET = 4

reschema.settings.LOAD_DESCRIPTIONS = True
reschema.settings.MARKED_LOAD = True


import reschema.exceptions
import reschema.settings
reschema.settings.LOAD_DESCRIPTIONS = True
reschema.settings.MARKED_LOAD = True


def get_first_marked_object(*objects):
    """ Given a list of objects, return the first that has marks.
    :param objects: A number of objects to check for.
    :returns: The first member of objects with a "start_mark" attribute or None

    """
    for obj in objects:
        if hasattr(obj, "start_mark"):
            return obj


class ValidationFail(reschema.exceptions.MarkedError):
    """
    Schema did something it shouldn't have
    """
    pass


class RuleDisabled(Exception):
    """
    Rule is disabled due to a relint-disable tag
    """
    pass


class Rule(object):
    """
    Base class for a rule validator.  Exists mainly to isolate the validation
    callback from the code which checks for relint-disable tags in the
    servicedef.
    """

    def __init__(self, rule_id, rule_func):
        """
        :param rule_id: Rule's Id, for disabling/reporting purposes
        :param rule_func: Rule validation callback
        """

        self.rule_id = rule_id
        self._rule_func = rule_func

    def __call__(self, schema, disabled):
        """
        Run the rule

        :param schema: schema to verify
        :type: reschema.jsonschema.Schema or derived
               reschema.jsonschema.Link or
               reschema.jsonschema.Relation or
               reschema.servicedef.ServiceDef

        :param disabled: list of disabled rules
        """

        if self.rule_id in disabled:
            raise RuleDisabled

        self._rule_func(schema)


class Result(object):
    """ Helper to hold the result of a rule execution """

    PASSED = 0
    FAILED = 1
    DISABLED = 2

    def __init__(self, rule_id, obj_id, status, message='', exc=None):
        """
        :param rule_id: Rule that executed
        :param obj_id: Object checked (in json-pointer format)
        :param status: PASSED/FAILED/DISABLED
        :param message: Optional additional information
        :param exc: Optional exception that was raised to cause this Result.

        """

        self.rule_id = rule_id
        self.obj_id = obj_id
        self.status = status
        self.message = message
        self.exc = exc

    def __str__(self):
        status = ['PASS', 'FAIL', 'DIS '][self.status]

        # marks are easier to find in the document than the ID.
        if self.exc and self.exc.start_mark:
            return ('{name}:{line}:{column}: {status} [{rule}]  '
                    '{message}').format(name=self.exc.start_mark.name,
                                        line=self.exc.start_mark.line+1,
                                        column=self.exc.start_mark.column+1,
                                        status=status,
                                        rule=self.rule_id,
                                        message=self.message)
        return '{0}: [{1}] - \'{2}\' {3}'.format(status, self.rule_id,
                                                 self.obj_id, self.message)


class Validator(object):
    """
    Class which collects rules and executes them, tracking pass/fail/etc
    """

    SERVICEDEF_RULES = []
    TYPE_RULES = []
    RESOURCE_RULES = []
    LINK_RULES = []
    SCHEMA_RULES = []
    VERBOSITY = 0
    RVBD_BASE_URL = 'http://support.riverbed.com/apis'
    STD_LINKS = ['self', 'get', 'set', 'delete', 'create']

    @classmethod
    def servicedef(cls, rule_id):
        """ Registers a rule which operates on the servicedef """
        def wrapper(rule_func):
            rule = Rule(rule_id, rule_func)
            cls.SERVICEDEF_RULES.append(rule)

            return rule
        return wrapper

    @classmethod
    def typedef(cls, rule_id):
        """ Registers a rule which operates on a type """
        def wrapper(rule_func):
            rule = Rule(rule_id, rule_func)
            cls.TYPE_RULES.append(rule)

            return rule
        return wrapper

    @classmethod
    def resource(cls, rule_id):
        """ Registers a rule which operates on a resource """
        def wrapper(rule_func):
            rule = Rule(rule_id, rule_func)
            cls.RESOURCE_RULES.append(rule)

            return rule
        return wrapper

    @classmethod
    def link(cls, rule_id):
        """ Registers a rule which operates on a link """
        def wrapper(rule_func):
            rule = Rule(rule_id, rule_func)
            cls.LINK_RULES.append(rule)

            return rule
        return wrapper

    @classmethod
    def schema(cls, rule_id):
        def wrapper(rule_func):
            rule = Rule(rule_id, rule_func)
            cls.SCHEMA_RULES.append(rule)

            return rule
        return wrapper

    @classmethod
    def set_verbosity(cls, level):
        cls.VERBOSITY = level

    def check_schema(self, schema, results, disabled_rules_above):
        """
        Report any failures defined within a schema, including
        top-level failures as well as any failures in each subschema
        """
        if type(schema) is not jsonschema.Ref:
            rules = get_disabled(schema)
            disabled_rules = disabled_rules_above.union(rules)

            results.extend(self._run_rules(Validator.TYPE_RULES +
                                           Validator.SCHEMA_RULES,
                                           schema, disabled_rules))

            self.check_sub_schema(schema, results, disabled_rules)

    def check_sub_schema(self, schema, results, disabled_rules):
        """
        Check if any subschema defined within schema is valid.
        In particular, find any possible existing keywords and
        check individual subschema defined underneath the keyword.
        """
        if hasattr(schema, 'properties'):
            for _, prop in schema.properties.iteritems():
                self.check_schema(prop, results, disabled_rules)

        if hasattr(schema, 'items'):
            self.check_schema(schema.items, results, disabled_rules)

        if hasattr(schema, '_request') and schema._request is not None:
            if type(schema._request) not in [jsonschema.Ref, jsonschema.Null]:
                self.check_schema(schema._request, results, disabled_rules)

        if hasattr(schema, '_response') and schema._response is not None:
            if type(schema._response) not in [jsonschema.Ref, jsonschema.Null]:
                self.check_schema(schema._response, results, disabled_rules)

        if hasattr(schema, 'anyof'):
            for subschema in schema.anyof:
                self.check_schema(subschema, results, disabled_rules)

        if hasattr(schema, 'oneof'):
            for subschema in schema.oneof:
                self.check_schema(subschema, results, disabled_rules)

        if hasattr(schema, 'allof'):
            for subschema in schema.allof:
                self.check_schema(subschema, results, disabled_rules)

        if hasattr(schema, 'not_') and schema.not_ is not None:
            self.check_schema(schema.not_, results, disabled_rules)

        if hasattr(schema, '_params'):
            for _, param in schema._params.iteritems():
                self.check_schema(param, results, disabled_rules)

        if (isinstance(schema, jsonschema.Merge)):
            self.check_schema(schema.refschema, results, disabled_rules)

        if hasattr(schema, 'relations') and len(schema.relations) > 0:
            for relation in schema.relations.items():
                # relation[1] is type of jsonschema.Relation
                self.check_schema(relation[1], results, disabled_rules)

        return results

    def run(self, sdef):
        """
        Run validation against the servicedef.
        :param sdef: service definition to run against
        :type sdef: reschema.servicedef.ServiceDef

        :return: A list of Result objects
        """

        results = []

        print('Checking top-level schema correctness')
        sdef_disabled = get_disabled(sdef)
        results.extend(self._run_rules(Validator.SERVICEDEF_RULES, sdef,
                                       sdef_disabled))

        print('Checking types')
        for typedef in sdef.type_iter():
            if type(typedef) is not jsonschema.Ref:
                typedef_disabled = get_disabled(typedef).union(sdef_disabled)
                results.extend(self._run_rules(Validator.TYPE_RULES +
                                               Validator.SCHEMA_RULES,
                                               typedef, typedef_disabled))
                self.check_sub_schema(typedef, results, typedef_disabled)

        print('Checking resources')
        for resource in sdef.resource_iter():
            if type(resource) is not jsonschema.Ref:
                resource_disabled = get_disabled(resource).union(sdef_disabled)
                results.extend(self._run_rules(Validator.RESOURCE_RULES +
                                               Validator.SCHEMA_RULES,
                                               resource, resource_disabled))

                self.check_sub_schema(resource, results, resource_disabled)

            if self.VERBOSITY > 1:
                print('Checking links for \'{}\''.format(resource.name))

            for _, link in resource.links.items():
                if type(link) is not jsonschema.Ref:
                    link_disabled = get_disabled(link).union(resource_disabled)
                    results.extend(self._run_rules(Validator.LINK_RULES +
                                                   Validator.SCHEMA_RULES,
                                                   link, link_disabled))
                    self.check_sub_schema(link, results, link_disabled)
        return results

    def _run_rules(self, rules, obj, disabled_rules):
        """
        Runs a block of rules on a schema object

        :param rules: List of rules to run
        :param obj: reschema object to run the rules on

        :return: List of Result objects
        """

        results = []
        for rule in rules:
            try:
                rule(obj, disabled_rules)
                result = Result(rule.rule_id, obj.id, Result.PASSED)

            except ValidationFail as exc:
                result = Result(rule.rule_id, obj.id, Result.FAILED,
                                exc.message, exc)

            except RuleDisabled:
                result = Result(rule.rule_id, obj.id, Result.DISABLED)

            if (result.status != Result.PASSED) or (self.VERBOSITY > 1):
                print(str(result))

            results.append(result)

        return results


def get_disabled(obj):
    """
    Obtain the top-level disabled rules as well as on the object

    :param: schema object to get disabled rules from
    :type: reschema.jsonschema.Relation or
           reschema.jsonschema.Object or
           reschema.jsonschema.Link or
           reschema.servicedef.ServiceDef

    :returns: set of disabled rules of the object
    """
    return set(obj.tags.get('relint-disable', []))


def lint(sdef, filename):
    """
    Performs all checks on a loaded service definition.

    :param sdef:
    :type sdef: reschema.servicedef.ServiceDef

    :param filename:
    :type string: the absolute name of the processing yml file

    :returns: total number of failures
    """

    validator = Validator()
    results = validator.run(sdef)

    failures = len([r for r in results if r.status == Result.FAILED])

    # TODO: load cross-referenced schemas
    print('Checking referenced types and resources')
    errors = sdef.check_references()
    xref_failures = 0
    if errors:
        for error in errors:
            print('FAIL: [E0001] - \'{0}\' cannot be resolved'
                  .format(error.id))
        xref_failures += len(errors)

    errors = check_indentation(filename)
    indent_failures = len(errors)
    for line_number in errors:
        print ("FAIL: [C0007] - line {0} indentation should be 4 spaces"
               .format(line_number))

    return xref_failures + failures + indent_failures


def first_char_pos(line):
    """
    return the indentation of first non-space character of the line
    If the first char is # or none such char exists, return False
    """
    striped_line = str.lstrip(line)
    if len(striped_line) == 0 or striped_line[0] == '#':
        return -1
    return len(line) - len(striped_line)


def check_indentation(filename):
    """
    check if each indentation is 4 spaces, otherwise generate issue C0007
    rule: when the first non-whitespace character is '#', ignore.
          otherwise, the indentation of the first valid char is deeper
          than the previous indentation, then the delta must be 4 spaces
    """
    try:
        with open(filename, 'r') as f:
            list = f.read().split('\n')
            ind = 0

            while ind < len(list) and first_char_pos(list[ind]) == -1:
                ind += 1
            pre_pos = first_char_pos(list[ind])
            curr_pos = 0
            errors = []
            while ind < len(list):
                curr_pos = first_char_pos(list[ind])
                ind += 1
                if curr_pos == -1:
                    continue
                if not (curr_pos == pre_pos or
                        curr_pos == pre_pos + INDENT_OFFSET or
                        (pre_pos > curr_pos and
                         (pre_pos - curr_pos) % INDENT_OFFSET == 0)):
                    errors.append(ind)
                pre_pos = curr_pos
            return errors
    except:
        print ("Function check_indentation failed, Exception: {0}"
               .format(traceback.format_exc()))
        return []


def check_valid_identifier(name, location):
    """
    Check that an identifier (link name, resource name, etc) is valid
    """
    if not re.match('^[a-z0-9_]*$', name):
        msg = "'{0}' contains invalid characters (only a-z, 0-9, _)"
        raise ValidationFail(msg.format(location), name)

    if not re.match('^[a-z]', name):
        msg = "'{0}' does not start with a letter"
        raise ValidationFail(msg.format(location), name)


def check_name_length(name, location):
    """
    Check that a name is at least 2 characters long and contain a vowel
    """
    if len(name) < 2:
        raise ValidationFail(
            "'{0}' should be at least 2 characters long".format(location.id),
            name)


def check_valid_description(text, location, obj=None, required=True):
    """
    Checks the text of a description
    """
    if not text and required:
        raise ValidationFail("'{0}' has no description field".format(location),
                             obj)

    if not text[0].isupper():
        msg = "'{0}' description does not begin with uppercase character"
        raise ValidationFail(msg.format(location), text)


@Validator.servicedef('W0001')
def schema_provider_valid(sdef):
    if sdef.provider != 'riverbed':
        raise ValidationFail("'provider' field must be 'riverbed'",
                             sdef.provider)


@Validator.servicedef('W0002')
def schema_id_valid(sdef):
    id_re = Validator.RVBD_BASE_URL + '/([a-z0-9_.]+)/([0-9](.[0-9]){1,2})$'
    match = re.match(id_re, sdef.id)
    if not match:
        msg = "'id' must be '{0}/<name>/<version>'"
        raise ValidationFail(msg.format(Validator.RVBD_BASE_URL), sdef.id)
    name = match.group(1)
    if name != sdef.name:
        msg = "schema id does not match the schema name: '{0}'"
        raise ValidationFail(msg.format(sdef.name), sdef.id)
    version = match.group(2)
    if version != sdef.version:
        msg = "schema id does not match the schema version: '{0}'"
        raise ValidationFail(msg.format(sdef.version), sdef.id)


@Validator.servicedef('W0003')
def schema_field_valid(sdef):
    schema_re = Validator.RVBD_BASE_URL + '/service_def/([0-9](.[0-9]){1,2})$'
    match = re.match(schema_re, sdef.schema)
    if not match:
        msg = "'$schema' field must be '{0}/service_def/<version>'"
        raise ValidationFail(msg.format(Validator.RVBD_BASE_URL), sdef.schema)


@Validator.servicedef('W0004')
def schema_has_title(sdef):
    if not sdef.title:
        raise ValidationFail("the schema must have a title", sdef)


@Validator.schema('W0005')
def schema_has_additional_properties(schema):
    if isinstance(schema, jsonschema.Object):
        if 'additionalProperties' not in schema.input:
            raise ValidationFail("additionalProperties missing in '{0}'"
                                 .format(schema.id))


@Validator.schema('C0001')
def schema_has_valid_name(schema):
    check_valid_identifier(schema.name, schema.id)


@Validator.typedef('C0002')
def type_does_not_have_prefix_or_suffix(typedef):
    # Some people suffix or prefix the name with type, not needed with the
    # 2.1 $ref: #/types syntax
    type_lc = typedef.name.lower()
    if type_lc.startswith('type'):
        raise ValidationFail(
            "'{0}' should not start with 'type'".format(typedef.id),
            typedef.name)
    elif type_lc.endswith('type'):
        raise ValidationFail(
            "'{0}' should not end with 'type'".format(typedef.id),
            typedef.name)


@Validator.resource('C0003')
def resource_does_not_have_prefix_or_suffix(resource):
    res_lc = resource.name.lower()
    if res_lc.startswith('resource'):
        raise ValidationFail(
            "'{0}' should not start with 'resource'".format(resource.id),
            resource.name)
    elif res_lc.endswith('resource'):
        raise ValidationFail(
            "'{0}' should not end with 'resource'".format(resource.id),
            resource.name)


@Validator.link('C0004')
def link_does_not_have_prefix_or_suffix(link):
    link_lc = link.name.lower()
    if link_lc.startswith('link'):
        raise ValidationFail(
            "'{0}' should not start with 'link'".format(link.id),
            link.name)
    elif link_lc.endswith('link'):
        raise ValidationFail(
            "'{0}' should not end with 'link'".format(link.id),
            link.name)


<<<<<<< HEAD
@Validator.typedef('C0005')
def type_name_check_length(typedef):
    check_name_length(typedef.name, typedef)


@Validator.resource('C0005')
def resource_name_check_length(resource):
    check_name_length(resource.name, resource)


@Validator.link('C0005')
def link_name_check_length(link):
    check_name_length(link.name, link)


@Validator.servicedef('C0006')
def schema_has_valid_description(sdef):
    check_valid_description(sdef.description, 'ServiceDef', sdef,
                            required=True)
=======
@Validator.schema('C0005')
def schema_name_check_length(schema):
    check_name_length(schema.name, schema.id)


@Validator.servicedef('C0006')
def sd_has_valid_description(sdef):
    check_valid_description(sdef.description, 'ServiceDef', required=True)
>>>>>>> 7fae5858


@Validator.link('C0100')
def link_std_has_no_description(link):
    if link.name in Validator.STD_LINKS and link.description:
        raise ValidationFail(
            "'{0}' link must have no description".format(link.name),
            link.description)


@Validator.link('C0101')
def link_non_std_has_description(link):
    if link.name not in Validator.STD_LINKS:
        check_valid_description(link.description, link.id, link, required=True)


@Validator.link('W0100')
def link_get_has_no_request_body(link):
    if 'get' == link.name and 'null' != link.request.typestr:
        obj = get_first_marked_object(link._request, link.name)
        raise ValidationFail("'get' link cannot have a request body", obj)


@Validator.link('W0101')
def link_get_response_is_the_resource(link):
    if 'get' == link.name and link.schema.id != link.response.id:
        obj = get_first_marked_object(link._response, link.name)
        raise ValidationFail(
            "'get' link response must be '{0}' ".format(link.schema.id),
            obj)


@Validator.link('W0102')
def link_set_request_is_the_resource(link):
    if 'set' == link.name and link.schema.id != link.request.id:
        obj = get_first_marked_object(link._request, link.name)
        raise ValidationFail(
            "'set' link request must be '{0}' ".format(link.schema.id),
            obj)


@Validator.link('W0103')
def link_set_response_is_null_or_resource(link):
    if ('set' == link.name and
            'null' != link.response.typestr and
            link.schema.id != link.response.id):
        obj = get_first_marked_object(link._response, link.name)
        msg = "'set' link response must be empty or '{0}'"
        raise ValidationFail(msg.format(link.schema.id), obj)


@Validator.link('W0104')
def link_delete_has_no_request_body(link):
    if 'delete' == link.name and 'null' != link.request.typestr:
        obj = get_first_marked_object(link._request, link.name)
        raise ValidationFail("'delete' link cannot have a request body", obj)


@Validator.link('W0105')
def link_delete_has_no_response_body(link):
    if 'delete' == link.name and 'null' != link.response.typestr:
        obj = get_first_marked_object(link._response, link.name)
        raise ValidationFail("'delete' link cannot have a response body", obj)


@Validator.link('W0106')
def link_create_has_request_body(link):
    if 'create' == link.name and 'null' == link.request.typestr:
        raise ValidationFail("'create' link must have a request body",
                             link.name)


@Validator.link('W0107')
def link_create_request_is_not_resource(link):
    if 'create' == link.name and link.schema.id == link.request.id:
        raise ValidationFail(
            "'create' request must not be '{0}'".format(link.schema.id),
            link._request)


@Validator.link('W0108')
def link_create_response_is_not_resource(link):
    if 'create' == link.name and link.schema.id == link.response.id:
        raise ValidationFail(
            "'create' response must not be '{0}'".format(link.schema.id),
            link._response)


@Validator.link('W0112')
def link_path_does_not_end_in_slash(link):
    if link.path:
        pathstr = str(link.path)
        if pathstr.endswith('/') and pathstr != '/':
            raise ValidationFail("A link path must not end with /", link.path)


@Validator.link('E0100')
def link_get_method_is_get(link):
    if 'get' == link.name and 'GET' != link.method.upper():
        raise ValidationFail("'get' link must use http method GET",
                             link.method)


@Validator.link('E0101')
def link_set_method_is_put(link):
    if 'set' == link.name and 'PUT' != link.method.upper():
        raise ValidationFail("'set' link must use http method PUT",
                             link.method)


@Validator.link('E0102')
def link_create_method_is_post(link):
    if 'create' == link.name and 'POST' != link.method.upper():
        raise ValidationFail("'create' link must use http method POST",
                             link.method)


@Validator.link('E0103')
def link_delete_method_is_delete(link):
    if 'delete' == link.name and 'DELETE' != link.method.upper():
        raise ValidationFail("'delete' link must use http method DELETE",
                             link.method)


@Validator.resource('C0300')
def resource_has_valid_description(resource):
    check_valid_description(resource.description, resource.id, resource,
                            required=True)


@Validator.resource('C0301')
def resource_type_is_object(resource):
    # NOTE: relint does not load referenced files yet.
    if resource.is_ref():
        print("Referenced schema not validated: '{0}'".format(
              resource.refschema.fullid()))
        return
    if 'object' != resource.typestr:
        raise ValidationFail(
            "resource '{0}' should be an object".format(resource.name),
            resource)


@Validator.typedef('C0200')
def type_has_valid_description(typedef):
    check_valid_description(typedef.description, typedef.id, typedef,
                            required=True)


@Validator.schema('E0002')
def required_is_valid(schema):
    if (hasattr(schema, 'required') and hasattr(schema, 'properties')
            and hasattr(schema, 'additional_properties')):
        if (schema.additional_properties is False and
                schema.required is not None):
            for k in schema.required:
                if k not in schema.properties:
                    raise ValidationFail("Required field '{0}' should be "
                                         "included in properties".format(k))


@Validator.schema('E0003')
def relation_is_valid(schema):
    if isinstance(schema, jsonschema.Relation):
        try:
            schema.resource
        except jsonschema.InvalidReference:
            raise ValidationFail("Invalid relation '{0}': '{1}' not found".
                                 format(schema.fullname(),
                                        schema._resource_id))


@Validator.link('E0105')
def link_uritemplate_param_declared(link):
    params = uritemplate.variables(link.path.template)
    for param in params:
<<<<<<< HEAD
        if link.schema.typestr != 'object':
            msg = ("The resource '{0}' is not an object, "
                   "so the parameter '{1}' in the uritemplate "
                   "'{2}' is not declared in link '{3}'")
            raise ValidationFail(
                msg.format(link.schema.fullname(), param, link.path.template,
                           link.name),
                link)
        elif param not in link.schema.properties:
            msg = ("The parameter '{0}' in the uritemplate '{1}'"
                   " in link '{2}' is not declared in properties"
                   " in resouce '{3}'")
            raise ValidationFail(
                msg.format(param, link.path.template, link.name,
                           link.schema.fullname()),
                link)


@Validator.resource('C0303')
def self_link_is_first(resource):
    if 'self' not in resource.links:
        return

    self_mark = resource.links['self'].name.start_mark
    for link in resource.links.values():
        mark = link.name.start_mark
        if link.name == "self":
            continue
        if (mark.line, mark.column) < (self_mark.line, self_mark.column):
            msg = "'self' link should be the first in '{0}'"
            raise ValidationFail(
                msg.format(resource.fullname()),
                resource.links['self'].name
            )


@Validator.typedef('W0300')
@Validator.resource('W0300')
def required_has_valid_values(schema):
    if schema.is_ref():
        return
    if hasattr(schema, 'required') and schema.required:
        for required_prop in schema.required:
            if required_prop not in schema.properties:
                msg = "The required property '{0}' is not defined in '{1}'"
                raise ValidationFail(
                    msg.format(required_prop, schema.fullname()),
                    required_prop
                )

    if hasattr(schema, 'properties'):
        for prop in schema.properties.itervalues():
            required_has_valid_values(prop)
    if hasattr(schema, 'items'):
        required_has_valid_values(schema.items)


@Validator.typedef('W0301')
@Validator.resource('W0301')
def required_property_with_default_value(schema):
    if schema.is_ref():
        return
    if hasattr(schema, 'required') and schema.required:
        for required_prop in schema.required:
            if required_prop in schema.properties:
                default = getattr(schema.properties[required_prop], 'default',
                                  None)
                if default is not None:
                    raise ValidationFail(
                        "A required property '{0}' should not have a default "
                        "value in '{1}'".format(
                            required_prop, schema.fullname()
                        ),
                        default)

    if hasattr(schema, 'properties'):
        for prop in schema.properties.itervalues():
            required_property_with_default_value(prop)
    if hasattr(schema, 'items'):
        required_property_with_default_value(schema.items)
=======
        if param not in link.schema.properties:
            raise ValidationFail("The parameter '{0}' in the uritemplate '{1}'"
                                 " is not declared in properties in '{2}'".
                                 format(param, link.path.template,
                                        link.schema.fullname()))
>>>>>>> 7fae5858
<|MERGE_RESOLUTION|>--- conflicted
+++ resolved
@@ -5,17 +5,12 @@
 import re
 import uritemplate
 import traceback
+import reschema.exceptions
 import reschema.settings
 from reschema import jsonschema
 
 INDENT_OFFSET = 4
 
-reschema.settings.LOAD_DESCRIPTIONS = True
-reschema.settings.MARKED_LOAD = True
-
-
-import reschema.exceptions
-import reschema.settings
 reschema.settings.LOAD_DESCRIPTIONS = True
 reschema.settings.MARKED_LOAD = True
 
@@ -78,7 +73,6 @@
             raise RuleDisabled
 
         self._rule_func(schema)
-
 
 class Result(object):
     """ Helper to hold the result of a rule execution """
@@ -556,27 +550,6 @@
             link.name)
 
 
-<<<<<<< HEAD
-@Validator.typedef('C0005')
-def type_name_check_length(typedef):
-    check_name_length(typedef.name, typedef)
-
-
-@Validator.resource('C0005')
-def resource_name_check_length(resource):
-    check_name_length(resource.name, resource)
-
-
-@Validator.link('C0005')
-def link_name_check_length(link):
-    check_name_length(link.name, link)
-
-
-@Validator.servicedef('C0006')
-def schema_has_valid_description(sdef):
-    check_valid_description(sdef.description, 'ServiceDef', sdef,
-                            required=True)
-=======
 @Validator.schema('C0005')
 def schema_name_check_length(schema):
     check_name_length(schema.name, schema.id)
@@ -584,8 +557,8 @@
 
 @Validator.servicedef('C0006')
 def sd_has_valid_description(sdef):
-    check_valid_description(sdef.description, 'ServiceDef', required=True)
->>>>>>> 7fae5858
+    check_valid_description(sdef.description, 'ServiceDef', sdef,
+                            required=True)
 
 
 @Validator.link('C0100')
@@ -733,7 +706,6 @@
 def type_has_valid_description(typedef):
     check_valid_description(typedef.description, typedef.id, typedef,
                             required=True)
-
 
 @Validator.schema('E0002')
 def required_is_valid(schema):
@@ -762,7 +734,6 @@
 def link_uritemplate_param_declared(link):
     params = uritemplate.variables(link.path.template)
     for param in params:
-<<<<<<< HEAD
         if link.schema.typestr != 'object':
             msg = ("The resource '{0}' is not an object, "
                    "so the parameter '{1}' in the uritemplate "
@@ -842,11 +813,4 @@
         for prop in schema.properties.itervalues():
             required_property_with_default_value(prop)
     if hasattr(schema, 'items'):
-        required_property_with_default_value(schema.items)
-=======
-        if param not in link.schema.properties:
-            raise ValidationFail("The parameter '{0}' in the uritemplate '{1}'"
-                                 " is not declared in properties in '{2}'".
-                                 format(param, link.path.template,
-                                        link.schema.fullname()))
->>>>>>> 7fae5858
+        required_property_with_default_value(schema.items)