# Copyright (c) 2014 Riverbed Technology, Inc.
#
# This software is licensed under the terms and conditions of the
# MIT License set forth at:
#   https://github.com/riverbed/reschema/blob/master/LICENSE ("License").
# This software is distributed "AS IS" as set forth in the License.
from __future__ import print_function

import os
import logging
import unittest
import yaml

import reschema
from reschema.lint import Validator, Result

logger = logging.getLogger(__name__)

TEST_PATH = os.path.abspath(os.path.dirname(__file__))
SERVICE_DEF_TEST = os.path.join(TEST_PATH, 'service_test.yml')
SERVICE_DEF_TEST_REF = os.path.join(TEST_PATH, 'service_test_ref.yml')

SERVICE_DEF_TEMPLATE = '''
$schema: http://support.riverbed.com/apis/service_def/2.2
id: http://support.riverbed.com/apis/test/1.0
provider: riverbed
name: test
version: '1.0'
tags: {}
'''


def create_servicedef(fragment):
    """
    Parse a schema fragment and create a ServiceDef instance that can be
    passed to the Validator.

    The fragment should be from an outermost section of a servicedef file, eg
    "types:
       test:
         type: integer"

    The fragment will be merged into a template servicedef instance; any keys
    in the fragment override/are added to the template.

    :param fragment: Schema fragment to merge in
    :return: TestValidator
    """
    sdef = reschema.ServiceDef.create_from_text(SERVICE_DEF_TEMPLATE + fragment
                                                , format='yaml')

    return sdef


class TestLintBase(unittest.TestCase):
    """
    Helper class to run and validate relint calls
    """

    def check_result(self, rule_id, obj_id, result, fragment):
        """
        Verifies that relint declares  on the given fragment

        :param rule_id: Rule to verify passed
        :param obj_id: Object to verify rule passed on
        :param result: Test result expected
        :param fragment: fragment to check
        """

        sdef = create_servicedef(fragment)
        validator = Validator()
        results = validator.run(sdef)

        found_result = None
        for r in results:
            if (r.rule_id == rule_id) and (r.obj_id == obj_id):
                found_result = r
                break

        self.assertTrue(found_result,
                        'No result for {} on {} found'.format(rule_id, obj_id))
        self.assertEqual(found_result.status, result,
                         'Unexpected {}'.format(found_result))


class TestRelintDisable(TestLintBase):
    """
    Collection of tests that verify the relint-disable handling
    """

    def test_servicedef_disable(self):
        """
        Verifies top-level servicedef checks honor disable
        """
        self.check_result('W0002',
                          'http://support.riverbed.com/apis/test/1.0',
                          Result.DISABLED,
                          'tags:\n'
                          '   relint-disable: [ W0002 ] ')

    def test_resource_disable(self):
        """
        Verifies resource-level checks can be disabled
        """

        # Tag disable at the top level
        self.check_result('C0003', '#/resources/foo_resource', Result.DISABLED,
                          'tags:\n'
                          '   relint-disable: [ C0003 ]\n'
                          '\n'
                          'resources:\n'
                          '  foo_resource:\n'
                          '    type: string\n'
                          '    links:\n'
                          '      self: { path: /foo }')

        # Tag disable on the resource
        self.check_result('C0003', '#/resources/foo_resource', Result.DISABLED,
                          'resources:\n'
                          '  foo_resource:\n'
                          '    tags:\n'
                          '       relint-disable: [ C0003 ]\n'
                          '    type: string\n'
                          '    links:\n'
                          '      self: { path: /foo }')

        # Tag disable on the sub-schema of resource
        self.check_result('C0001', '#/resources/foo_resource/properties/name',
                          Result.DISABLED,
                          'resources:\n'
                          '  foo_resource:\n'
                          '    tags:\n'
                          '       relint-disable: [ C0001 ]\n'
                          '    type: object\n'
                          '    properties:\n'
                          '      name:\n'
                          '        type: string\n'
                          '    links:\n'
                          '      self: { path: /foo }')

    def test_type_disable(self):
        """
        Verifies type-level checks can be disabled
        """

        # Tag disable at the top level
        self.check_result('C0002', '#/types/foo_type', Result.DISABLED,
                          'tags:\n'
                          '   relint-disable: [ C0002 ]\n'
                          '\n'
                          'types:\n'
                          '  foo_type:\n'
                          '    type: string')

        # Tag disable on the type
        self.check_result('C0002', '#/types/foo_type', Result.DISABLED,
                          'types:\n'
                          '  foo_type:\n'
                          '    tags:\n'
                          '       relint-disable: [ C0002 ]\n')

        # test disable on the sub-schema of type
        self.check_result('C0002', '#/types/foo_type/properties/name',
                          Result.DISABLED,
                          'types:\n'
                          '  foo_type:\n'
                          '    tags:\n'
                          '       relint-disable: [ C0002 ]\n'
                          '    type: object\n'
                          '    properties:\n'
                          '      name: {type: string}\n')

    def test_link_disable(self):
        """
        Verifies link-level checks can be disabled
        """

        # Tag disable at the top level
        self.check_result('C0004', '#/resources/foo/links/foo_link',
                          Result.DISABLED,
                          'tags:\n'
                          '   relint-disable: [ C0004 ]\n'
                          'resources:\n'
                          '  foo:\n'
                          '    type: string\n'
                          '    links:\n'
                          '      self: { path: /foo }\n'
                          '      foo_link:\n'
                          '        path: /foo/nope\n'
                          '        method: GET')

        # Tag disable on the resource
        self.check_result('C0004', '#/resources/foo/links/foo_link',
                          Result.DISABLED,
                          'resources:\n'
                          '  foo:\n'
                          '    type: string\n'
                          '    tags:\n'
                          '       relint-disable: [ C0004 ]\n'
                          '    links:\n'
                          '      self: { path: /foo }\n'
                          '      foo_link:\n'
                          '        path: /foo/nope\n'
                          '        method: GET')

        # Tag disable on the link
        self.check_result('C0004', '#/resources/foo/links/foo_link',
                          Result.DISABLED,
                          'resources:\n'
                          '  foo:\n'
                          '    type: string\n'
                          '    links:\n'
                          '      self: { path: /foo }\n'
                          '      foo_link:\n'
                          '        path: /foo/nope\n'
                          '        method: GET\n'
                          '        tags:\n'
                          '           relint-disable: [ C0004 ]')

        # test disable on the subschema of link
        self.check_result('C0005',
                          '#/resources/foo/links/link1/request/properties/p1',
                          Result.DISABLED,
                          'resources:\n'
                          '  foo:\n'
                          '    type: string\n'
                          '    links:\n'
                          '      self: { path: /foo }\n'
                          '      link1:\n'
                          '        path: /foo/nope\n'
                          '        method: GET\n'
                          '        tags:\n'
                          '           relint-disable: [ C0005 ]\n'
                          '        request:\n'
                          '          type: object\n'
                          '          properties:\n'
                          '            p1: { type: number }')


class TestRelint(TestLintBase):
    def test_rule_W0001(self):
        ''' The ``provider`` field must be set to ``riverbed`` '''

        self.check_result('W0001',
                          'http://support.riverbed.com/apis/test/1.0',
                          Result.PASSED,
                          'provider: riverbed\n')

        self.check_result('W0001',
                          'http://support.riverbed.com/apis/test/1.0',
                          Result.FAILED,
                          'provider: wrong_provider\n')

    def test_rule_W0001(self):
        ''' the provider field must be set to riverbed'''
        self.check_result('W0001', 'http://support.riverbed.com/apis/test/1.0',
                          Result.PASSED,
                          'id: http://support.riverbed.com/apis/test/1.0\n'
                          'provider: riverbed\n'
                          'name: test\n')

        self.check_result('W0001', 'http://support.riverbed.com/apis/test/1.0',
                          Result.FAILED,
                          'id: http://support.riverbed.com/apis/test/1.0\n'
                          'provider: test\n'
                          'name: test\n')

    def test_rule_W0002(self):
        ''' The ``id`` field must be ``http://support.riverbed.com/apis/{name}/{version}`` '''

        self.check_result('W0002',
                          'http://support.riverbed.com/apis/test/1.0',
                          Result.PASSED,
                          'id: http://support.riverbed.com/apis/test/1.0\n'
                          'name: test')

        self.check_result('W0002',
                          'http://support.riverbed.com/apis/wrongid/1.0',
                          Result.FAILED,
                          'id: http://support.riverbed.com/apis/wrongid/1.0\n'
                          'name: test')

        self.check_result('W0002',
                          'http://support.riverbed.com/apis/test/1.0',
                          Result.FAILED,
                          'id: http://support.riverbed.com/apis/test/1.0\n'
                          'name: wrongname')

<<<<<<< HEAD
    def test_rule_W0004(self):
        ''' the schema must have a title '''

        self.check_result('W0004',
                          'http://support.riverbed.com/apis/test/1.0',
                          Result.PASSED,
                          'title: test_relint\n')
=======
    def test_rule_W0003(self):
        ''' the schema field must be set to
            http://support.riverbed.com/apis/service_def/{version}
        '''
        self.check_result('W0003',
                          'http://support.riverbed.com/apis/service_def/2.2',
                          Result.PASSED,
                          "$schema: "
                          "http://support.riverbed.com/apis/service_def/2.2\n"
                          'id: '
                          'http://support.riverbed.com/apis/service_def/2.2\n'
                          'name: test\n')

    def test_rule_W0004(self):
        '''the schema must have a title'''
        self.check_result('W0004',
                          'http://support.riverbed.com/apis/test/1.0',
                          Result.PASSED,
                          'id: http://support.riverbed.com/apis/test/1.0\n'
                          'name: test\n'
                          'title: one_title')

        self.check_result('W0004',
                          'http://support.riverbed.com/apis/test/1.0',
                          Result.FAILED,
                          'id: http://support.riverbed.com/apis/test/1.0\n'
                          'name: test\n')
>>>>>>> 7fae5858

        self.check_result('W0004',
                          'http://support.riverbed.com/apis/test/1.0',
                          Result.FAILED,
<<<<<<< HEAD
                          'title: \n')
=======
                          'id: http://support.riverbed.com/apis/test/1.0\n'

                          'name: test\n')

    def test_rule_C0001(self):
        """name should start with a letter and contains only
           lowercase, numbers and _
        """
        self.check_result('C0001', '#/types/foo1_', Result.PASSED,
                          'types:\n'
                          '  foo1_: { type: string }')

        self.check_result('C0001', '#/types/1foo', Result.FAILED,
                          'types:\n'
                          '  1foo: { type: string }')

        self.check_result('C0001', '#/types/Foo', Result.FAILED,
                          'types:\n'
                          '  Foo: { type: string }')

        self.check_result('C0001', '#/types/foo!', Result.FAILED,
                          'types:\n'
                          '  foo!: { type: string }')
>>>>>>> 7fae5858

    def test_rule_C0002(self):
        """ Type should not end in _type """

        self.check_result('C0002', '#/types/foo', Result.PASSED,
                          'types:\n'
                          '  foo: { type: string }')

        self.check_result('C0002', '#/types/foo_type', Result.FAILED,
                          'types:\n'
                          '  foo_type: { type: string }')

    def test_rule_C0003(self):
        """ Resource should not end in _resource """

        self.check_result('C0003', '#/resources/foo', Result.PASSED,
                          'resources:\n'
                          '  foo:\n'
                          '    type: string\n'
                          '    links:\n'
                          '      self: { path: /foo }')

        self.check_result('C0003', '#/resources/foo_resource', Result.FAILED,
                          'resources:\n'
                          '  foo_resource:\n'
                          '    type: string\n'
                          '    links:\n'
                          '      self: { path: /foo }')

    def test_rule_C0004(self):
        ''' The name of a link should not start or end with ``link``'''

        self.check_result('C0004', '#/resources/foo/links/bar',
                          Result.PASSED,
                          'resources:\n'
                          '  foo:\n'
                          '    type: string\n'
                          '    links:\n'
                          '      self: { path: /foo }\n'
                          '      bar:\n'
                          '        path: /foo/yep\n'
                          '        method: GET')

        self.check_result('C0004', '#/resources/foo/links/foo_link',
                          Result.FAILED,
                          'resources:\n'
                          '  foo:\n'
                          '    type: string\n'
                          '    links:\n'
                          '      self: { path: /foo }\n'
                          '      foo_link:\n'
                          '        path: /foo/nope\n'
                          '        method: GET')

    def test_rule_C0005(self):
<<<<<<< HEAD
        ''' A resource, type, link, or relation name must be at least 2 characters long '''

        self.check_result('C0005', '#/types/a_good_type_name',
                          Result.PASSED,
                          'types:\n'
                          '  a_good_type_name:\n'
                          '    type: object\n')

        self.check_result('C0005', '#/types/t',
                          Result.FAILED,
                          'types:\n'
                          '  t: \n'
                          '    type: object\n')

        self.check_result('C0005', '#/resources/a_good_resource_name',
                          Result.PASSED,
                          'resources:\n'
                          '  a_good_resource_name:\n'
                          '    type: object\n')

        self.check_result('C0005', '#/resources/r',
                          Result.FAILED,
                          'resources:\n'
                          '  r:\n'
                          '    type: object\n')

        self.check_result('C0005', '#/resources/res/links/a_good_link_name',
                          Result.PASSED,
                          'resources:\n'
                          '  res:\n'
                          '    type: object\n'
                          '    links:\n'
                          '      self: { path: /res }\n'
                          '      a_good_link_name:\n'
                          '        method: GET\n')

        self.check_result('C0005', '#/resources/res/links/l',
                          Result.FAILED,
                          'resources:\n'
                          '  res:\n'
                          '    type: object\n'
                          '    links:\n'
                          '      self: { path: /res }\n'
                          '      l:\n'
                          '        method: GET\n')

    def test_rule_C0006(self):
        ''' The service definition must have a valid description field, starting with a capital letter '''

        self.check_result('C0006',
                          'http://support.riverbed.com/apis/test/1.0',
                          Result.PASSED,
                          'description: Test description')

        self.check_result('C0006',
                          'http://support.riverbed.com/apis/test/1.0',
                          Result.FAILED,
                          'description: test description')

        self.check_result('C0006',
                          'http://support.riverbed.com/apis/test/1.0',
                          Result.FAILED,
                          'description: ')

    def test_rule_C0100(self):
        '''  Standard links must not have a description field. '''

        self.check_result('C0100', '#/resources/res/links/self',
                          Result.PASSED,
                          'resources:\n'
                          '  res:\n'
                          '    type: object\n'
                          '    links:\n'
                          '      self:\n'
                          '        path: "/path"\n')

        self.check_result('C0100', '#/resources/res/links/self',
                          Result.FAILED,
                          'resources:\n'
                          '  res:\n'
                          '    type: object\n'
                          '    links:\n'
                          '      self:\n'
                          '        path: "/path"\n'
                          '        description: needless description\n')

    def test_rule_C0101(self):
        ''' A non-standard link must have a valid description field. '''

        self.check_result('C0101', '#/resources/res/links/buy',
                          Result.FAILED,
                          'resources:\n'
                          '  res:\n'
                          '    type: object\n'
                          '    links:\n'
                          '      self:\n'
                          '        path: "/path"\n'
                          '      buy:\n'
                          '        method: GET\n'
                          '        path: "/path"\n'
                          '        description: non capital description\n')

        self.check_result('C0101', '#/resources/res/links/buy',
                          Result.FAILED,
                          'resources:\n'
                          '  res:\n'
                          '    type: object\n'
                          '    links:\n'
                          '      self:\n'
                          '        path: "/path"\n'
                          '      buy:\n'
                          '        method: GET\n'
                          '        path: "/path"\n'
                          '        description: buy it\n')

        self.check_result('C0101', '#/resources/res/links/buy',
                          Result.PASSED,
                          'resources:\n'
                          '  res:\n'
                          '    type: object\n'
                          '    links:\n'
                          '      self:\n'
                          '        path: "/path"\n'
                          '      buy:\n'
                          '        method: GET\n'
                          '        path: "/path"\n'
                          '        description: Capital description\n')

    def test_rule_W0100(self):
        '''  A ``get`` link cannot have a request body '''

        self.check_result('W0100', '#/resources/res/links/get',
                          Result.FAILED,
                          'resources:\n'
                          '  res:\n'
                          '    type: object\n'
                          '    links:\n'
                          '      self:\n'
                          '        path: "/path"\n'
                          '      get:\n'
                          '        method: GET\n'
                          '        request: { type: string }\n')

        self.check_result('W0100', '#/resources/res/links/get',
                          Result.PASSED,
                          'resources:\n'
                          '  res:\n'
                          '    type: object\n'
                          '    links:\n'
                          '      self:\n'
                          '        path: "/path"\n'
                          '      get:\n'
                          '        method: GET\n')

    def test_rule_W0101(self):
        '''  A ``get`` link cannot have a request body '''

        self.check_result('W0101', '#/resources/res/links/get',
                          Result.FAILED,
                          'resources:\n'
                          '  res:\n'
                          '    type: object\n'
                          '    links:\n'
                          '      self:\n'
                          '        path: "/path"\n'
                          '      get:\n'
                          '        method: GET\n'
                          '        response: { type: string }\n')

        self.check_result('W0101', '#/resources/res/links/get',
                          Result.PASSED,
                          'resources:\n'
                          '  res:\n'
                          '    type: object\n'
                          '    links:\n'
                          '      self:\n'
                          '        path: "/path"\n'
                          '      get:\n'
                          '        method: GET\n'
                          '        response: { $ref: "#/resources/res" }\n')

    def test_rule_W0102(self):
        '''A ``set`` link request must be the representation of the resource it belongs to'''

        self.check_result('W0102', '#/resources/res/links/set',
                          Result.PASSED,
                          'resources:\n'
                          '  res:\n'
                          '    type: object\n'
                          '    links:\n'
                          '      self:\n'
                          '        path: "/path"\n'
                          '      set:\n'
                          '        method: PUT\n'
                          '        request: { $ref: "#/resources/res" }\n')

        self.check_result('W0102', '#/resources/res/links/set',
                          Result.FAILED,
                          'resources:\n'
                          '  res:\n'
                          '    type: object\n'
                          '    links:\n'
                          '      self:\n'
                          '        path: "/path"\n'
                          '      set:\n'
                          '        method: PUT\n'
                          '        request: { type: string }\n')

    def test_rule_W0103(self):
        '''A ``set`` link response must be null or the representation of the resource it belongs to'''

        self.check_result('W0103', '#/resources/res/links/set',
                          Result.PASSED,
                          'resources:\n'
                          '  res:\n'
                          '    type: object\n'
                          '    links:\n'
                          '      self:\n'
                          '        path: "/path"\n'
                          '      set:\n'
                          '        method: PUT\n')

        self.check_result('W0103', '#/resources/res/links/set',
                          Result.FAILED,
                          'resources:\n'
                          '  res:\n'
                          '    type: object\n'
                          '    links:\n'
                          '      self:\n'
                          '        path: "/path"\n'
                          '      set:\n'
                          '        method: PUT\n'
                          '        response: { type: string }\n')

        self.check_result('W0103', '#/resources/res/links/set',
                          Result.PASSED,
                          'resources:\n'
                          '  res:\n'
                          '    type: object\n'
                          '    links:\n'
                          '      self:\n'
                          '        path: "/path"\n'
                          '      set:\n'
                          '        method: PUT\n'
                          '        response: { $ref: "#/resources/res" }\n')

    def test_rule_W0104(self):
        ''' A ``delete`` link cannot have a request body '''

        self.check_result('W0104', '#/resources/res/links/delete',
                          Result.FAILED,
                          'resources:\n'
                          '  res:\n'
                          '    type: object\n'
                          '    links:\n'
                          '      self:\n'
                          '        path: "/path"\n'
                          '      delete:\n'
                          '        method: DELETE\n'
                          '        request: { type: string }\n')

        self.check_result('W0104', '#/resources/res/links/delete',
                          Result.PASSED,
                          'resources:\n'
                          '  res:\n'
                          '    type: object\n'
                          '    links:\n'
                          '      self:\n'
                          '        path: "/path"\n'
                          '      delete:\n'
                          '        method: DELETE\n')

    def test_rule_W0105(self):
        ''' A ``delete`` link cannot have a response body '''

        self.check_result('W0105', '#/resources/res/links/delete',
                          Result.FAILED,
                          'resources:\n'
                          '  res:\n'
                          '    type: object\n'
                          '    links:\n'
                          '      self:\n'
                          '        path: "/path"\n'
                          '      delete:\n'
                          '        method: DELETE\n'
                          '        response: { type: string }\n')

        self.check_result('W0105', '#/resources/res/links/delete',
                          Result.PASSED,
                          'resources:\n'
                          '  res:\n'
                          '    type: object\n'
                          '    links:\n'
                          '      self:\n'
                          '        path: "/path"\n'
                          '      delete:\n'
                          '        method: DELETE\n')

    def test_rule_W0106(self):
        '''A ``create`` link must have a request body '''

        self.check_result('W0106', '#/resources/res/links/create',
                          Result.FAILED,
                          'resources:\n'
                          '  res:\n'
                          '    type: object\n'
                          '    links:\n'
                          '      self:\n'
                          '        path: "/path"\n'
                          '      create:\n'
                          '        method: POST\n')

        self.check_result('W0106', '#/resources/res/links/create',
                          Result.PASSED,
                          'resources:\n'
                          '  res:\n'
                          '    type: object\n'
                          '    links:\n'
                          '      self:\n'
                          '        path: "/path"\n'
                          '      create:\n'
                          '        method: POST\n'
                          '        request: { type: string }\n')

    def test_rule_W0107(self):
        ''' A ``create`` link request must not be the same as the resource it belongs to '''

        self.check_result('W0107', '#/resources/res/links/create',
                          Result.FAILED,
                          'resources:\n'
                          '  res:\n'
                          '    type: object\n'
                          '    links:\n'
                          '      self:\n'
                          '        path: "/path"\n'
                          '      create:\n'
                          '        method: POST\n'
                          '        request: { $ref: "#/resources/res"}\n')

        self.check_result('W0107', '#/resources/res/links/create',
                          Result.PASSED,
                          'resources:\n'
                          '  res:\n'
                          '    type: object\n'
                          '    links:\n'
                          '      self:\n'
                          '        path: "/path"\n'
                          '      create:\n'
                          '        method: POST\n'
                          '        request: { type: string }\n')

    def test_rule_W0108(self):
        '''A ``create`` link response must not be the same as the resource it belongs to '''

        self.check_result('W0108', '#/resources/res/links/create',
                          Result.FAILED,
                          'resources:\n'
                          '  res:\n'
                          '    type: object\n'
                          '    links:\n'
                          '      self:\n'
                          '        path: "/path"\n'
                          '      create:\n'
                          '        method: POST\n'
                          '        response: { $ref: "#/resources/res"}\n')

        self.check_result('W0108', '#/resources/res/links/create',
                          Result.PASSED,
                          'resources:\n'
                          '  res:\n'
                          '    type: object\n'
                          '    links:\n'
                          '      self:\n'
                          '        path: "/path"\n'
                          '      create:\n'
                          '        method: POST\n'
                          '        response: { type: string }\n')

    def test_rule_W0112(self):
        ''' A link should not end with / '''

        self.check_result('W0112', '#/resources/foo/links/self',
                          Result.PASSED,
                          'resources:\n'
                          '  foo:\n'
                          '    type: string\n'
                          '    links:\n'
                          '      self:\n'
                          '        path: "/foo"\n'
                          '      bar:\n'
                          '        method: POST\n'
                          '        path: /foo/bar\n')

        # Self link
        self.check_result('W0112', '#/resources/foo/links/self',
                          Result.FAILED,
                          'resources:\n'
                          '  foo:\n'
                          '    type: string\n'
                          '    links:\n'
                          '      self:\n'
                          '        path: "/foo/"\n'
                          '      bar:\n'
                          '        method: POST\n'
                          '        path: /foo/bar\n')

        # Bar link with inherited path
        self.check_result('W0112', '#/resources/foo/links/bar',
                          Result.FAILED,
                          'resources:\n'
                          '  foo:\n'
                          '    type: string\n'
                          '    links:\n'
                          '      self:\n'
                          '        path: "/foo/"\n'
                          '      bar:\n'
                          '        method: POST\n')

        # Bar link with explicit path
        self.check_result('W0112', '#/resources/foo/links/bar',
                          Result.FAILED,
                          'resources:\n'
                          '  foo:\n'
                          '    type: string\n'
                          '    links:\n'
                          '      self:\n'
                          '        path: "/foo"\n'
                          '      bar:\n'
                          '        method: POST\n'
                          '        path: /foo/bar/\n')

        # Special check for root
        self.check_result('W0112', '#/resources/foo/links/self',
                          Result.PASSED,
                          'resources:\n'
                          '  foo:\n'
                          '    type: string\n'
                          '    links:\n'
                          '      self:\n'
                          '        path: "/"\n')


    def test_rule_E0100(self):
        ''' A ``get`` link must use http method GET '''

        self.check_result('E0100', '#/resources/res/links/get',
                          Result.PASSED,
                          'resources:\n'
                          '  res:\n'
                          '    type: object\n'
                          '    links:\n'
                          '      self:\n'
                          '        path: "/path"\n'
                          '      get:\n'
                          '        method: GET\n')

        self.check_result('E0100', '#/resources/res/links/get',
                          Result.FAILED,
                          'resources:\n'
                          '  res:\n'
                          '    type: object\n'
                          '    links:\n'
                          '      self:\n'
                          '        path: "/path"\n'
                          '      get:\n'
                          '        method: PUT\n')

    def test_rule_E0101(self):
        '''  A ``set`` link must use http method PUT '''

        self.check_result('E0101', '#/resources/res/links/set',
                          Result.PASSED,
                          'resources:\n'
                          '  res:\n'
                          '    type: object\n'
                          '    links:\n'
                          '      self:\n'
                          '        path: "/path"\n'
                          '      set:\n'
                          '        method: PUT\n')

        self.check_result('E0101', '#/resources/res/links/set',
                          Result.FAILED,
                          'resources:\n'
                          '  res:\n'
                          '    type: object\n'
                          '    links:\n'
                          '      self:\n'
                          '        path: "/path"\n'
                          '      set:\n'
                          '        method: GET\n')

    def test_rule_E0102(self):
        '''  A ``create`` link must use http method POST '''

        self.check_result('E0102', '#/resources/res/links/create',
                          Result.PASSED,
                          'resources:\n'
                          '  res:\n'
                          '    type: object\n'
                          '    links:\n'
                          '      self:\n'
                          '        path: "/path"\n'
                          '      create:\n'
                          '        method: POST\n')

        self.check_result('E0102', '#/resources/res/links/create',
                          Result.FAILED,
                          'resources:\n'
                          '  res:\n'
                          '    type: object\n'
                          '    links:\n'
                          '      self:\n'
                          '        path: "/path"\n'
                          '      create:\n'
                          '        method: GET\n')

    def test_rule_E0103(self):
        '''  A ``delete`` link must use http method DELETE '''

        self.check_result('E0103', '#/resources/res/links/delete',
                          Result.PASSED,
                          'resources:\n'
                          '  res:\n'
                          '    type: object\n'
                          '    links:\n'
                          '      self:\n'
                          '        path: "/path"\n'
                          '      delete:\n'
                          '        method: DELETE\n')

        self.check_result('E0103', '#/resources/res/links/delete',
                          Result.FAILED,
                          'resources:\n'
                          '  res:\n'
                          '    type: object\n'
                          '    links:\n'
                          '      self:\n'
                          '        path: "/path"\n'
                          '      delete:\n'
                          '        method: GET\n')
=======
        """ name must be at least 2 characters long """

        self.check_result('C0005', '#/types/foo', Result.PASSED,
                          'types:\n'
                          '  foo: { type: string }')

        self.check_result('C0005', '#/types/f', Result.FAILED,
                          'types:\n'
                          '  f: { type: string }')

    def test_rule_C0006(self):
        """ ServiceDef must have a valid description field
            starting with a capitalized letter
        """
        self.check_result('C0006', 'http://support.riverbed.com/apis/test/1.0',
                          Result.PASSED,
                          'id: http://support.riverbed.com/apis/test/1.0\n'
                          'description: Test\n'
                          'name: test\n')

        self.check_result('C0006', 'http://support.riverbed.com/apis/test/1.0',
                          Result.FAILED,
                          'id: http://support.riverbed.com/apis/test/1.0\n'
                          'description: test\n'
                          'name: test\n')

        self.check_result('C0006', 'http://support.riverbed.com/apis/test/1.0',
                          Result.FAILED,
                          'id: http://support.riverbed.com/apis/test/1.0\n'
                          'name: test\n')

    def test_rule_E0002(self):
        """ Required fields should exist in properties if
        additionalProperties is False"""
        # import pdb;pdb.set_trace()
        self.check_result('E0002', '#/types/foo', Result.PASSED,
                          'types:\n'
                          '  foo:\n'
                          '    type: object\n'
                          '    properties:\n'
                          '      name: { type: string }\n'
                          '    required: [ name ]\n'
                          '    additionalProperties: false')

        self.check_result('E0002', '#/types/foo', Result.FAILED,
                          'types:\n'
                          '  foo:\n'
                          '    type: object\n'
                          '    properties:\n'
                          '      name: { type: string }\n'
                          '    required: [ nonesuch ]\n'
                          '    additionalProperties: false')

        self.check_result('E0002', '#/types/foo', Result.PASSED,
                          'types:\n'
                          '  foo:\n'
                          '    type: object\n'
                          '    properties:\n'
                          '      name: { type: string }\n'
                          '    required: [ nonesuch ]\n'
                          '    additionalProperties: true')
>>>>>>> 7fae5858

    def test_rule_E0105(self):
        '''A parameter in URI template must be declared in schema properties'''

        self.check_result('E0105', '#/resources/foo/links/self', Result.PASSED,
                          'resources:\n'
                          '  foo:\n'
                          '    type: object\n'
                          '    properties:\n'
                          '      id: { type: number }\n'
                          '    links:\n'
                          '      self: { path: "/foos/{id}" }\n')
        self.check_result('E0105', '#/resources/foo/links/self', Result.FAILED,
                          'resources:\n'
                          '  foo:\n'
                          '    type: object\n'
                          '    properties:\n'
                          '      id: { type: number }\n'
                          '    links:\n'
                          '      self: { path: "/foos/{non_present}" }\n')
        self.check_result('E0105', '#/resources/foo/links/self', Result.FAILED,
                          'resources:\n'
                          '  foo:\n'
                          '    type: "null"\n'
                          '    links:\n'
                          '      self: { path: "/foos/{non_present}" }\n')


    def test_rule_C0303(self):
        ''' Self link should be the first link '''

        self.check_result('C0303', '#/resources/r1', Result.PASSED,
                          'resources:\n'
                          '  r1:\n'
                          '    type: object\n'
                          '    links:\n'
                          '      self: { path: "/r1" }\n')

        self.check_result('C0303', '#/resources/r4', Result.PASSED,
                          'resources:\n'
                          '  r4:\n'
                          '    type: object\n'
                          '    links:\n'
                          '      r4_l1: { method: GET, path: "/r4" }\n')

        self.check_result('C0303', '#/resources/r2', Result.FAILED,
                          'resources:\n'
                          '  r2:\n'
                          '    type: object\n'
                          '    links:\n'
                          '      r2_l1: { method: GET, path: "/dsaf" }\n'
                          '      r2_l2: { method: GET, path: "/dsaf" }\n'
                          '      r2_l3: { method: GET, path: "/dsaf" }\n'
                          '      self: { path: "/r2" }\n')

        self.check_result('C0303', '#/resources/r3', Result.PASSED,
                          'resources:\n'
                          '  r3:\n'
                          '    type: object\n'
                          '    links:\n'
                          '      self: { path: "/r3" }\n'
                          '      r3_l1: { method: GET, path: "/dsaf" }\n'
                          '      r3_l2: { method: GET, path: "/dsaf" }\n'
                          '      r3_l3: { method: GET, path: "/dsaf" }\n')

    def test_rule_C0200(self):
        ''' A type must have a valid description field '''

        self.check_result('C0200', '#/types/a_type', Result.PASSED,
                          'types:\n'
                          '  a_type:\n'
                          '    type: object\n'
                          '    description: A good description\n')

        self.check_result('C0200', '#/types/a_type', Result.FAILED,
                          'types:\n'
                          '  a_type:\n'
                          '    type: object\n'
                          '    description: a bad description\n')

    def test_rule_C0300(self):
        ''' A resource must have a valid description field '''

        self.check_result('C0300', '#/resources/res', Result.PASSED,
                          'resources:\n'
                          '  res:\n'
                          '    type: object\n'
                          '    description: A good description\n')

        self.check_result('C0300', '#/resources/res', Result.FAILED,
                          'resources:\n'
                          '  res:\n'
                          '    type: object\n'
                          '    description: a bad description\n')

    def test_rule_C0301(self):
        '''  A resource should be an object '''

        self.check_result('C0301', '#/resources/res', Result.PASSED,
                          'resources:\n'
                          '  res:\n'
                          '    type: object\n')

        self.check_result('C0301', '#/resources/res', Result.FAILED,
                          'resources:\n'
                          '  res:\n'
                          '    type: string\n')

    def test_rule_W0300(self):
        """ All entries in required should exist in properties """

        self.check_result('W0300', '#/resources/foo', Result.PASSED,
                          'resources:\n'
                          '  foo:\n'
                          '    type: object\n'
                          '    properties:\n'
                          '      id: { type: number }\n'
                          '    links:\n'
                          '      self: { path: /foo }\n'
                          '    required: [id]')

        self.check_result('W0300', '#/resources/foo', Result.FAILED,
                          'resources:\n'
                          '  foo:\n'
                          '    type: object\n'
                          '    properties:\n'
                          '      id: { type: number }\n'
                          '    links:\n'
                          '      self: { path: /foo }\n'
                          '    required: [id, non_existing_prop]')

        # check the recursive
        self.check_result('W0300', '#/resources/foo', Result.PASSED,
                          'resources:\n'
                          '  foo:\n'
                          '    type: object\n'
                          '    properties:\n'
                          '      id: { type: number }\n'
                          '      outer:\n'
                          '        type: object\n'
                          '        properties:\n'
                          '          inner: { type: number } \n'
                          '        required: [inner]\n'
                          '    links:\n'
                          '      self: { path: /foo }\n')

        self.check_result('W0300', '#/resources/foo', Result.FAILED,
                          'resources:\n'
                          '  foo:\n'
                          '    type: object\n'
                          '    properties:\n'
                          '      id: { type: number }\n'
                          '      outer:\n'
                          '        type: object\n'
                          '        properties:\n'
                          '          inner: { type: number } \n'
                          '        required: [inner, non_present]\n'
                          '    links:\n'
                          '      self: { path: /foo }\n')

        self.check_result('W0300', '#/resources/foo', Result.FAILED,
                          'resources:\n'
                          '  foo:\n'
                          '    type: object\n'
                          '    properties:\n'
                          '      id: { type: number }\n'
                          '      outer:\n'
                          '        type: array\n'
                          '        items:\n'
                          '           type: object\n'
                          '           properties:\n'
                          '              inner: { type: number } \n'
                          '           required: [inner, non_present]\n'
                          '    links:\n'
                          '      self: { path: /foo }\n')

    def test_rule_W0301(self):
        """ A required property should not have a default value """
        self.check_result('W0301', '#/resources/foo', Result.PASSED,
                          'resources:\n'
                          '  foo:\n'
                          '    type: object\n'
                          '    properties:\n'
                          '      id: { type: number }\n'
                          '    links:\n'
                          '      self: { path: /foo }\n'
                          '    required: [id]')
        self.check_result('W0301', '#/resources/foo', Result.FAILED,
                          'resources:\n'
                          '  foo:\n'
                          '    type: object\n'
                          '    properties:\n'
                          '      id: { type: number, default: 0 }\n'
                          '    links:\n'
                          '      self: { path: /foo }\n'
                          '    required: [id]')
        # check the recursive
        self.check_result('W0301', '#/resources/foo', Result.PASSED,
                          'resources:\n'
                          '  foo:\n'
                          '    type: object\n'
                          '    properties:\n'
                          '      id: { type: number }\n'
                          '      outer:\n'
                          '        type: object\n'
                          '        properties:\n'
                          '          inner: { type: number }\n'
                          '        required: [inner]\n'
                          '    links:\n'
                          '      self: { path: /foo }\n')

        self.check_result('W0301', '#/resources/foo', Result.FAILED,
                          'resources:\n'
                          '  foo:\n'
                          '    type: object\n'
                          '    properties:\n'
                          '      id: { type: number }\n'
                          '      outer:\n'
                          '        type: object\n'
                          '        properties:\n'
                          '          inner: { type: number, default: 0 }\n'
                          '        required: [inner]\n'
                          '    links:\n'
                          '      self: { path: /foo }\n')

        self.check_result('W0301', '#/resources/foo', Result.FAILED,
                          'resources:\n'
                          '  foo:\n'
                          '    type: object\n'
                          '    properties:\n'
                          '      id: { type: number }\n'
                          '      outer:\n'
                          '        type: array\n'
                          '        items:\n'
                          '           type: object\n'
                          '           properties:\n'
                          '              inner: {type: number,default: 0}\n'
                          '           required: [inner]\n'
                          '    links:\n'
                          '      self: { path: /foo }\n')


    def test_rule_E0003(self):
        '''relations should be valid. The specified resource must be found'''

        self.check_result('E0003', '#/resources/info/relations/foo',
                          Result.PASSED,
                          'resources:\n'
                          '  info:\n'
                          '    relations:\n'
                          '      foo:\n'
                          '        resource: \'#/resources/info\'\n')

        self.check_result('E0003', '#/resources/info/relations/foo',
                          Result.FAILED,
                          'resources:\n'
                          '  info:\n'
                          '    relations:\n'
                          '      foo:\n'
                          '        resource: \'#/resources/foo\'\n')

        # when relations is nested inside of each element of an array
        self.check_result('E0003', '#/resources/info/items/relations/foo',
                          Result.PASSED,
                          'resources:\n'
                          '  info:\n'
                          '    type: array\n'
                          '    items:\n'
                          '      relations:\n'
                          '        foo:\n'
                          '          resource: \'#/resources/info\'\n')

        self.check_result('E0003', '#/resources/info/items/relations/foo',
                          Result.FAILED,
                          'resources:\n'
                          '  info:\n'
                          '    type: array\n'
                          '    items:\n'
                          '      relations:\n'
                          '        foo:\n'
                          '          resource: \'#/resources/foo\'\n')

    def test_rule_W0005(self):
        '''additionalProperties required for Object schema'''
        self.check_result('W0005', '#/resources/info',
                          Result.PASSED,
                          'resources:\n'
                          '  info:\n'
                          '    type: object\n'
                          '    additionalProperties : False\n')

        self.check_result('W0005', '#/resources/info',
                          Result.FAILED,
                          'resources:\n'
                          '  info:\n'
                          '    type: object\n')

    def test_rule_C0100(self):
        '''standard links must not have description field'''
        self.check_result('C0100', '#/resources/info/links/self',
                          Result.PASSED,
                          'resources:\n'
                          '  info:\n'
                          '    type: object\n'
                          '    links:\n'
                          '        self: { path: "$/path" }\n')

        self.check_result('C0100', '#/resources/info/links/self',
                          Result.FAILED,
                          'resources:\n'
                          '  info:\n'
                          '    type: object\n'
                          '    links:\n'
                          '        self:\n'
                          '            path: "$/test_descr"\n'
                          '            description: "self link"\n')

    def test_rule_C0101(self):
        '''non-standard links must have description field'''
        self.check_result('C0101', '#/resources/info/links/l1',
                          Result.PASSED,
                          'resources:\n'
                          '  info:\n'
                          '    type: object\n'
                          '    links:\n'
                          '        l1:\n'
                          '            path: "$/l1"\n'
                          '            description: "Desc"\n'
                          '            method: POST\n')

        self.check_result('C0101', '#/resources/info/links/l1',
                          Result.FAILED,
                          'resources:\n'
                          '  info:\n'
                          '    type: object\n'
                          '    links:\n'
                          '        l1:\n'
                          '            path: "$/l1"\n'
                          '            method: POST\n')

    def test_rule_W0100(self):
        '''a get link cannot have a request body'''
        self.check_result('W0100', '#/resources/info/links/get',
                          Result.PASSED,
                          'resources:\n'
                          '  info:\n'
                          '    type: object\n'
                          '    links:\n'
                          '        get:\n'
                          '            path: "$/resources/info/links/l1"\n'
                          '            method: GET\n')

        self.check_result('W0100', '#/resources/info/links/get',
                          Result.FAILED,
                          'resources:\n'
                          '  info:\n'
                          '    type: object\n'
                          '    links:\n'
                          '        get:\n'
                          '            path: "$/resources/info/links/l1"\n'
                          '            method: GET\n'
                          '            request: '
                          '{ $ref: "#/resources/info" }\n')

    def test_rule_W0101(self):
        '''a get link response must represent the resource it belongs'''
        self.check_result('W0101', '#/resources/info/links/get',
                          Result.PASSED,
                          'resources:\n'
                          '  info:\n'
                          '    type: object\n'
                          '    links:\n'
                          '        get:\n'
                          '            path: "$/resources/info/links/get"\n'
                          '            method: GET\n'
                          '            response: { $ref: "#/resources/info" }')

        self.check_result('W0101', '#/resources/info/links/get',
                          Result.FAILED,
                          'resources:\n'
                          '  info1: { type: string }\n'
                          '  info:\n'
                          '    type: object\n'
                          '    links:\n'
                          '        get:\n'
                          '            path: "$/resources/info/links/get"\n'
                          '            method: GET\n'
                          '            response:\n'
                          '                $ref: "#/resources/info1"\n')

    def test_rule_W0102(self):
        '''a set link request must represent the resource it belongs'''
        self.check_result('W0102', '#/resources/info/links/set',
                          Result.PASSED,
                          'resources:\n'
                          '  info:\n'
                          '    type: object\n'
                          '    links:\n'
                          '        set:\n'
                          '            path: "$/resources/info/links/set"\n'
                          '            method: PUT\n'
                          '            request: { $ref: "#/resources/info" }')

        self.check_result('W0102', '#/resources/info/links/set',
                          Result.FAILED,
                          'resources:\n'
                          '  info1: { type: string }\n'
                          '  info:\n'
                          '    type: object\n'
                          '    links:\n'
                          '        set:\n'
                          '            path: "$/resources/info/links/set"\n'
                          '            method: PUT\n'
                          '            request: \n'
                          '                $ref: "#/resources/info1"\n')

    def test_rule_W0103(self):
        '''A set link response must be null or the representation of
           the resource it belongs
        '''
        self.check_result('W0103', '#/resources/info/links/set',
                          Result.PASSED,
                          'resources:\n'
                          '  info:\n'
                          '    type: object\n'
                          '    links:\n'
                          '        set:\n'
                          '            path: "$/resources/info/links/set"\n'
                          '            method: PUT\n'
                          '            response: { $ref: "#/resources/info" }')

        self.check_result('W0103', '#/resources/info/links/set',
                          Result.PASSED,
                          'resources:\n'
                          '  info:\n'
                          '    type: object\n'
                          '    links:\n'
                          '        set:\n'
                          '            path: "$/resources/info/links/set"\n'
                          '            method: PUT\n'
                          '            response: null')

        self.check_result('W0103', '#/resources/info/links/set',
                          Result.FAILED,
                          'resources:\n'
                          '  info1: { type: string }\n'
                          '  info:\n'
                          '    type: object\n'
                          '    links:\n'
                          '        set:\n'
                          '            path: "$/resources/info/links/set"\n'
                          '            method: PUT\n'
                          '            response:\n'
                          '                $ref: "#/resources/info1"\n')

    def test_rule_W0104(self):
        '''A delete link cannot have a request body'''

        self.check_result('W0104', '#/resources/info/links/delete',
                          Result.PASSED,
                          'resources:\n'
                          '  info:\n'
                          '    type: object\n'
                          '    links:\n'
                          '        delete:\n'
                          '            path: "$/resources/info/links/delete"\n'
                          '            method: DELETE\n')

        self.check_result('W0104', '#/resources/info/links/delete',
                          Result.FAILED,
                          'resources:\n'
                          '  info:\n'
                          '    type: object\n'
                          '    links:\n'
                          '        delete:\n'
                          '            path: "$/resources/info/links/delete"\n'
                          '            method: DELETE\n'
                          '            request: { $ref: "#/resources/info" }')

    def test_rule_W0105(self):
        '''A delete link cannot have a response body'''

        self.check_result('W0105', '#/resources/info/links/delete',
                          Result.PASSED,
                          'resources:\n'
                          '  info:\n'
                          '    type: object\n'
                          '    links:\n'
                          '        delete:\n'
                          '            path: "$/resources/info/links/delete"\n'
                          '            method: DELETE\n')

        self.check_result('W0105', '#/resources/info/links/delete',
                          Result.FAILED,
                          'resources:\n'
                          '  info:\n'
                          '    type: object\n'
                          '    links:\n'
                          '        delete:\n'
                          '            path: "$/resources/info/links/delete"\n'
                          '            method: DELETE\n'
                          '            response: { $ref: "#/resources/info" }')

    def test_rule_W0106(self):
        '''A create link must have a request body'''

        self.check_result('W0106', '#/resources/info/links/create',
                          Result.PASSED,
                          'resources:\n'
                          '  info:\n'
                          '    type: object\n'
                          '    links:\n'
                          '        create:\n'
                          '            path: "$/resources/info/links/create"\n'
                          '            method: PUT\n'
                          '            request: { $ref: "#/resources/info" }')

        self.check_result('W0106', '#/resources/info/links/create',
                          Result.FAILED,
                          'resources:\n'
                          '  info:\n'
                          '    type: object\n'
                          '    links:\n'
                          '        create:\n'
                          '            path: "$/resources/info/links/create"\n'
                          '            method: PUT\n')

    def test_rule_W0107(self):
        '''A create link request must not be the same as the
           resource it belongs
        '''

        self.check_result('W0107', '#/resources/info/links/create',
                          Result.PASSED,
                          'resources:\n'
                          '  info1: { type: string }\n'
                          '  info:\n'
                          '    type: object\n'
                          '    links:\n'
                          '        create:\n'
                          '            path: "$/resources/info/links/create"\n'
                          '            method: PUT\n'
                          '            request: { $ref: "#/resources/info1" }')

        self.check_result('W0107', '#/resources/info/links/create',
                          Result.FAILED,
                          'resources:\n'
                          '  info:\n'
                          '    type: object\n'
                          '    links:\n'
                          '        create:\n'
                          '            path: "$/resources/info/links/create"\n'
                          '            method: PUT\n'
                          '            request: { $ref: "#/resources/info" }')

    def test_rule_W0108(self):
        '''A create link response must not be the same as the
           resource it belongs
        '''

        self.check_result('W0108', '#/resources/info/links/create',
                          Result.PASSED,
                          'resources:\n'
                          '  info1: { type: string }\n'
                          '  info:\n'
                          '    type: object\n'
                          '    links:\n'
                          '        create:\n'
                          '            path: "$/resources/info/links/create"\n'
                          '            method: PUT\n'
                          '            response:\n'
                          '                $ref: "#/resources/info1"\n')

        self.check_result('W0108', '#/resources/info/links/create',
                          Result.FAILED,
                          'resources:\n'
                          '  info:\n'
                          '    type: object\n'
                          '    links:\n'
                          '        create:\n'
                          '            path: "$/resources/info/links/create"\n'
                          '            method: PUT\n'
                          '            response: { $ref: "#/resources/info" }')

    def test_rule_E0100(self):
        '''A get link must use http method GET'''

        self.check_result('E0100', '#/resources/info/links/get',
                          Result.PASSED,
                          'resources:\n'
                          '  info:\n'
                          '    type: object\n'
                          '    links:\n'
                          '        get:\n'
                          '            path: "$/resources/info/links/get"\n'
                          '            method: GET\n')

        self.check_result('E0100', '#/resources/info/links/get',
                          Result.FAILED,
                          'resources:\n'
                          '  info:\n'
                          '    type: object\n'
                          '    links:\n'
                          '        get:\n'
                          '            path: "$/resources/info/links/get"\n'
                          '            method: PUT\n')

    def test_rule_E0101(self):
        '''A set link must use http method PUT'''

        self.check_result('E0101', '#/resources/info/links/set',
                          Result.PASSED,
                          'resources:\n'
                          '  info:\n'
                          '    type: object\n'
                          '    links:\n'
                          '        set:\n'
                          '            path: "$/resources/info/links/set"\n'
                          '            method: PUT\n')

        self.check_result('E0101', '#/resources/info/links/set',
                          Result.FAILED,
                          'resources:\n'
                          '  info:\n'
                          '    type: object\n'
                          '    links:\n'
                          '        set:\n'
                          '            path: "$/resources/info/links/set"\n'
                          '            method: GET\n')

    def test_rule_E0102(self):
        '''A create link must use http method POST'''

        self.check_result('E0102', '#/resources/info/links/create',
                          Result.PASSED,
                          'resources:\n'
                          '  info:\n'
                          '    type: object\n'
                          '    links:\n'
                          '        create:\n'
                          '            path: "$/resources/info/links/create"\n'
                          '            method: POST\n')

        self.check_result('E0102', '#/resources/info/links/create',
                          Result.FAILED,
                          'resources:\n'
                          '  info:\n'
                          '    type: object\n'
                          '    links:\n'
                          '        create:\n'
                          '            path: "$/resources/info/links/create"\n'
                          '            method: PUT\n')

    def test_rule_E0103(self):
        '''A delete link must use http method DELETE'''

        self.check_result('E0103', '#/resources/info/links/delete',
                          Result.PASSED,
                          'resources:\n'
                          '  info:\n'
                          '    type: object\n'
                          '    links:\n'
                          '        delete:\n'
                          '            path: "$/resources/info/links/delete"\n'
                          '            method: DELETE\n')

        self.check_result('E0103', '#/resources/info/links/delete',
                          Result.FAILED,
                          'resources:\n'
                          '  info:\n'
                          '    type: object\n'
                          '    links:\n'
                          '        delete:\n'
                          '            path: "$/resources/info/links/delete"\n'
                          '            method: PUT\n')

    def test_rule_C0200(self):
        """ type must have a valid description
        """
        self.check_result('C0200', '#/types/name',
                          Result.PASSED,
                          'types:\n'
                          '  name:\n'
                          '      type: string\n'
                          '      description: Desc')

        self.check_result('C0200', '#/types/name',
                          Result.FAILED,
                          'types:\n'
                          '  name:\n'
                          '      type: string\n'
                          '      description: desc')

        self.check_result('C0200', '#/types/name',
                          Result.FAILED,
                          'types:\n'
                          '  name:\n'
                          '      type: string\n')

    def test_rule_C0300(self):
        """ resource must have a valid description
        """
        self.check_result('C0300', '#/resources/name',
                          Result.PASSED,
                          'resources:\n'
                          '  name:\n'
                          '      type: string\n'
                          '      description: Desc')

        self.check_result('C0300', '#/resources/name',
                          Result.FAILED,
                          'resources:\n'
                          '  name:\n'
                          '      type: string\n'
                          '      description: desc')

        self.check_result('C0300', '#/resources/name',
                          Result.FAILED,
                          'resources:\n'
                          '  name:\n'
                          '      type: string\n')

    def test_rule_C0301(self):
        """ resource should be an object
        """
        self.check_result('C0301', '#/resources/name',
                          Result.PASSED,
                          'resources:\n'
                          '  name:\n'
                          '      type: object')

        self.check_result('C0301', '#/resources/name',
                          Result.FAILED,
                          'resources:\n'
                          '  name:\n'
                          '      type: string')

if __name__ == '__main__':
    logging.basicConfig(filename='test.log', level=logging.DEBUG)
    unittest.main()<|MERGE_RESOLUTION|>--- conflicted
+++ resolved
@@ -251,20 +251,6 @@
                           Result.FAILED,
                           'provider: wrong_provider\n')
 
-    def test_rule_W0001(self):
-        ''' the provider field must be set to riverbed'''
-        self.check_result('W0001', 'http://support.riverbed.com/apis/test/1.0',
-                          Result.PASSED,
-                          'id: http://support.riverbed.com/apis/test/1.0\n'
-                          'provider: riverbed\n'
-                          'name: test\n')
-
-        self.check_result('W0001', 'http://support.riverbed.com/apis/test/1.0',
-                          Result.FAILED,
-                          'id: http://support.riverbed.com/apis/test/1.0\n'
-                          'provider: test\n'
-                          'name: test\n')
-
     def test_rule_W0002(self):
         ''' The ``id`` field must be ``http://support.riverbed.com/apis/{name}/{version}`` '''
 
@@ -286,15 +272,6 @@
                           'id: http://support.riverbed.com/apis/test/1.0\n'
                           'name: wrongname')
 
-<<<<<<< HEAD
-    def test_rule_W0004(self):
-        ''' the schema must have a title '''
-
-        self.check_result('W0004',
-                          'http://support.riverbed.com/apis/test/1.0',
-                          Result.PASSED,
-                          'title: test_relint\n')
-=======
     def test_rule_W0003(self):
         ''' the schema field must be set to
             http://support.riverbed.com/apis/service_def/{version}
@@ -309,30 +286,39 @@
                           'name: test\n')
 
     def test_rule_W0004(self):
-        '''the schema must have a title'''
+        ''' the schema must have a title '''
+
         self.check_result('W0004',
                           'http://support.riverbed.com/apis/test/1.0',
                           Result.PASSED,
-                          'id: http://support.riverbed.com/apis/test/1.0\n'
-                          'name: test\n'
-                          'title: one_title')
+                          'title: test_relint\n')
 
         self.check_result('W0004',
                           'http://support.riverbed.com/apis/test/1.0',
                           Result.FAILED,
+                          'title: \n')
+
+        self.check_result('W0004',
+                          'http://support.riverbed.com/apis/test/1.0',
+                          Result.FAILED,
                           'id: http://support.riverbed.com/apis/test/1.0\n'
                           'name: test\n')
->>>>>>> 7fae5858
-
-        self.check_result('W0004',
-                          'http://support.riverbed.com/apis/test/1.0',
-                          Result.FAILED,
-<<<<<<< HEAD
-                          'title: \n')
-=======
-                          'id: http://support.riverbed.com/apis/test/1.0\n'
-
-                          'name: test\n')
+
+
+    def test_rule_W0005(self):
+        '''additionalProperties required for Object schema'''
+        self.check_result('W0005', '#/resources/info',
+                          Result.PASSED,
+                          'resources:\n'
+                          '  info:\n'
+                          '    type: object\n'
+                          '    additionalProperties : False\n')
+
+        self.check_result('W0005', '#/resources/info',
+                          Result.FAILED,
+                          'resources:\n'
+                          '  info:\n'
+                          '    type: object\n')
 
     def test_rule_C0001(self):
         """name should start with a letter and contains only
@@ -353,7 +339,6 @@
         self.check_result('C0001', '#/types/foo!', Result.FAILED,
                           'types:\n'
                           '  foo!: { type: string }')
->>>>>>> 7fae5858
 
     def test_rule_C0002(self):
         """ Type should not end in _type """
@@ -409,7 +394,6 @@
                           '        method: GET')
 
     def test_rule_C0005(self):
-<<<<<<< HEAD
         ''' A resource, type, link, or relation name must be at least 2 characters long '''
 
         self.check_result('C0005', '#/types/a_good_type_name',
@@ -457,7 +441,9 @@
                           '        method: GET\n')
 
     def test_rule_C0006(self):
-        ''' The service definition must have a valid description field, starting with a capital letter '''
+        ''' The service definition must have a valid description field,
+            starting with a capital letter
+        '''
 
         self.check_result('C0006',
                           'http://support.riverbed.com/apis/test/1.0',
@@ -474,514 +460,11 @@
                           Result.FAILED,
                           'description: ')
 
-    def test_rule_C0100(self):
-        '''  Standard links must not have a description field. '''
-
-        self.check_result('C0100', '#/resources/res/links/self',
-                          Result.PASSED,
-                          'resources:\n'
-                          '  res:\n'
-                          '    type: object\n'
-                          '    links:\n'
-                          '      self:\n'
-                          '        path: "/path"\n')
-
-        self.check_result('C0100', '#/resources/res/links/self',
-                          Result.FAILED,
-                          'resources:\n'
-                          '  res:\n'
-                          '    type: object\n'
-                          '    links:\n'
-                          '      self:\n'
-                          '        path: "/path"\n'
-                          '        description: needless description\n')
-
-    def test_rule_C0101(self):
-        ''' A non-standard link must have a valid description field. '''
-
-        self.check_result('C0101', '#/resources/res/links/buy',
-                          Result.FAILED,
-                          'resources:\n'
-                          '  res:\n'
-                          '    type: object\n'
-                          '    links:\n'
-                          '      self:\n'
-                          '        path: "/path"\n'
-                          '      buy:\n'
-                          '        method: GET\n'
-                          '        path: "/path"\n'
-                          '        description: non capital description\n')
-
-        self.check_result('C0101', '#/resources/res/links/buy',
-                          Result.FAILED,
-                          'resources:\n'
-                          '  res:\n'
-                          '    type: object\n'
-                          '    links:\n'
-                          '      self:\n'
-                          '        path: "/path"\n'
-                          '      buy:\n'
-                          '        method: GET\n'
-                          '        path: "/path"\n'
-                          '        description: buy it\n')
-
-        self.check_result('C0101', '#/resources/res/links/buy',
-                          Result.PASSED,
-                          'resources:\n'
-                          '  res:\n'
-                          '    type: object\n'
-                          '    links:\n'
-                          '      self:\n'
-                          '        path: "/path"\n'
-                          '      buy:\n'
-                          '        method: GET\n'
-                          '        path: "/path"\n'
-                          '        description: Capital description\n')
-
-    def test_rule_W0100(self):
-        '''  A ``get`` link cannot have a request body '''
-
-        self.check_result('W0100', '#/resources/res/links/get',
-                          Result.FAILED,
-                          'resources:\n'
-                          '  res:\n'
-                          '    type: object\n'
-                          '    links:\n'
-                          '      self:\n'
-                          '        path: "/path"\n'
-                          '      get:\n'
-                          '        method: GET\n'
-                          '        request: { type: string }\n')
-
-        self.check_result('W0100', '#/resources/res/links/get',
-                          Result.PASSED,
-                          'resources:\n'
-                          '  res:\n'
-                          '    type: object\n'
-                          '    links:\n'
-                          '      self:\n'
-                          '        path: "/path"\n'
-                          '      get:\n'
-                          '        method: GET\n')
-
-    def test_rule_W0101(self):
-        '''  A ``get`` link cannot have a request body '''
-
-        self.check_result('W0101', '#/resources/res/links/get',
-                          Result.FAILED,
-                          'resources:\n'
-                          '  res:\n'
-                          '    type: object\n'
-                          '    links:\n'
-                          '      self:\n'
-                          '        path: "/path"\n'
-                          '      get:\n'
-                          '        method: GET\n'
-                          '        response: { type: string }\n')
-
-        self.check_result('W0101', '#/resources/res/links/get',
-                          Result.PASSED,
-                          'resources:\n'
-                          '  res:\n'
-                          '    type: object\n'
-                          '    links:\n'
-                          '      self:\n'
-                          '        path: "/path"\n'
-                          '      get:\n'
-                          '        method: GET\n'
-                          '        response: { $ref: "#/resources/res" }\n')
-
-    def test_rule_W0102(self):
-        '''A ``set`` link request must be the representation of the resource it belongs to'''
-
-        self.check_result('W0102', '#/resources/res/links/set',
-                          Result.PASSED,
-                          'resources:\n'
-                          '  res:\n'
-                          '    type: object\n'
-                          '    links:\n'
-                          '      self:\n'
-                          '        path: "/path"\n'
-                          '      set:\n'
-                          '        method: PUT\n'
-                          '        request: { $ref: "#/resources/res" }\n')
-
-        self.check_result('W0102', '#/resources/res/links/set',
-                          Result.FAILED,
-                          'resources:\n'
-                          '  res:\n'
-                          '    type: object\n'
-                          '    links:\n'
-                          '      self:\n'
-                          '        path: "/path"\n'
-                          '      set:\n'
-                          '        method: PUT\n'
-                          '        request: { type: string }\n')
-
-    def test_rule_W0103(self):
-        '''A ``set`` link response must be null or the representation of the resource it belongs to'''
-
-        self.check_result('W0103', '#/resources/res/links/set',
-                          Result.PASSED,
-                          'resources:\n'
-                          '  res:\n'
-                          '    type: object\n'
-                          '    links:\n'
-                          '      self:\n'
-                          '        path: "/path"\n'
-                          '      set:\n'
-                          '        method: PUT\n')
-
-        self.check_result('W0103', '#/resources/res/links/set',
-                          Result.FAILED,
-                          'resources:\n'
-                          '  res:\n'
-                          '    type: object\n'
-                          '    links:\n'
-                          '      self:\n'
-                          '        path: "/path"\n'
-                          '      set:\n'
-                          '        method: PUT\n'
-                          '        response: { type: string }\n')
-
-        self.check_result('W0103', '#/resources/res/links/set',
-                          Result.PASSED,
-                          'resources:\n'
-                          '  res:\n'
-                          '    type: object\n'
-                          '    links:\n'
-                          '      self:\n'
-                          '        path: "/path"\n'
-                          '      set:\n'
-                          '        method: PUT\n'
-                          '        response: { $ref: "#/resources/res" }\n')
-
-    def test_rule_W0104(self):
-        ''' A ``delete`` link cannot have a request body '''
-
-        self.check_result('W0104', '#/resources/res/links/delete',
-                          Result.FAILED,
-                          'resources:\n'
-                          '  res:\n'
-                          '    type: object\n'
-                          '    links:\n'
-                          '      self:\n'
-                          '        path: "/path"\n'
-                          '      delete:\n'
-                          '        method: DELETE\n'
-                          '        request: { type: string }\n')
-
-        self.check_result('W0104', '#/resources/res/links/delete',
-                          Result.PASSED,
-                          'resources:\n'
-                          '  res:\n'
-                          '    type: object\n'
-                          '    links:\n'
-                          '      self:\n'
-                          '        path: "/path"\n'
-                          '      delete:\n'
-                          '        method: DELETE\n')
-
-    def test_rule_W0105(self):
-        ''' A ``delete`` link cannot have a response body '''
-
-        self.check_result('W0105', '#/resources/res/links/delete',
-                          Result.FAILED,
-                          'resources:\n'
-                          '  res:\n'
-                          '    type: object\n'
-                          '    links:\n'
-                          '      self:\n'
-                          '        path: "/path"\n'
-                          '      delete:\n'
-                          '        method: DELETE\n'
-                          '        response: { type: string }\n')
-
-        self.check_result('W0105', '#/resources/res/links/delete',
-                          Result.PASSED,
-                          'resources:\n'
-                          '  res:\n'
-                          '    type: object\n'
-                          '    links:\n'
-                          '      self:\n'
-                          '        path: "/path"\n'
-                          '      delete:\n'
-                          '        method: DELETE\n')
-
-    def test_rule_W0106(self):
-        '''A ``create`` link must have a request body '''
-
-        self.check_result('W0106', '#/resources/res/links/create',
-                          Result.FAILED,
-                          'resources:\n'
-                          '  res:\n'
-                          '    type: object\n'
-                          '    links:\n'
-                          '      self:\n'
-                          '        path: "/path"\n'
-                          '      create:\n'
-                          '        method: POST\n')
-
-        self.check_result('W0106', '#/resources/res/links/create',
-                          Result.PASSED,
-                          'resources:\n'
-                          '  res:\n'
-                          '    type: object\n'
-                          '    links:\n'
-                          '      self:\n'
-                          '        path: "/path"\n'
-                          '      create:\n'
-                          '        method: POST\n'
-                          '        request: { type: string }\n')
-
-    def test_rule_W0107(self):
-        ''' A ``create`` link request must not be the same as the resource it belongs to '''
-
-        self.check_result('W0107', '#/resources/res/links/create',
-                          Result.FAILED,
-                          'resources:\n'
-                          '  res:\n'
-                          '    type: object\n'
-                          '    links:\n'
-                          '      self:\n'
-                          '        path: "/path"\n'
-                          '      create:\n'
-                          '        method: POST\n'
-                          '        request: { $ref: "#/resources/res"}\n')
-
-        self.check_result('W0107', '#/resources/res/links/create',
-                          Result.PASSED,
-                          'resources:\n'
-                          '  res:\n'
-                          '    type: object\n'
-                          '    links:\n'
-                          '      self:\n'
-                          '        path: "/path"\n'
-                          '      create:\n'
-                          '        method: POST\n'
-                          '        request: { type: string }\n')
-
-    def test_rule_W0108(self):
-        '''A ``create`` link response must not be the same as the resource it belongs to '''
-
-        self.check_result('W0108', '#/resources/res/links/create',
-                          Result.FAILED,
-                          'resources:\n'
-                          '  res:\n'
-                          '    type: object\n'
-                          '    links:\n'
-                          '      self:\n'
-                          '        path: "/path"\n'
-                          '      create:\n'
-                          '        method: POST\n'
-                          '        response: { $ref: "#/resources/res"}\n')
-
-        self.check_result('W0108', '#/resources/res/links/create',
-                          Result.PASSED,
-                          'resources:\n'
-                          '  res:\n'
-                          '    type: object\n'
-                          '    links:\n'
-                          '      self:\n'
-                          '        path: "/path"\n'
-                          '      create:\n'
-                          '        method: POST\n'
-                          '        response: { type: string }\n')
-
-    def test_rule_W0112(self):
-        ''' A link should not end with / '''
-
-        self.check_result('W0112', '#/resources/foo/links/self',
-                          Result.PASSED,
-                          'resources:\n'
-                          '  foo:\n'
-                          '    type: string\n'
-                          '    links:\n'
-                          '      self:\n'
-                          '        path: "/foo"\n'
-                          '      bar:\n'
-                          '        method: POST\n'
-                          '        path: /foo/bar\n')
-
-        # Self link
-        self.check_result('W0112', '#/resources/foo/links/self',
-                          Result.FAILED,
-                          'resources:\n'
-                          '  foo:\n'
-                          '    type: string\n'
-                          '    links:\n'
-                          '      self:\n'
-                          '        path: "/foo/"\n'
-                          '      bar:\n'
-                          '        method: POST\n'
-                          '        path: /foo/bar\n')
-
-        # Bar link with inherited path
-        self.check_result('W0112', '#/resources/foo/links/bar',
-                          Result.FAILED,
-                          'resources:\n'
-                          '  foo:\n'
-                          '    type: string\n'
-                          '    links:\n'
-                          '      self:\n'
-                          '        path: "/foo/"\n'
-                          '      bar:\n'
-                          '        method: POST\n')
-
-        # Bar link with explicit path
-        self.check_result('W0112', '#/resources/foo/links/bar',
-                          Result.FAILED,
-                          'resources:\n'
-                          '  foo:\n'
-                          '    type: string\n'
-                          '    links:\n'
-                          '      self:\n'
-                          '        path: "/foo"\n'
-                          '      bar:\n'
-                          '        method: POST\n'
-                          '        path: /foo/bar/\n')
-
-        # Special check for root
-        self.check_result('W0112', '#/resources/foo/links/self',
-                          Result.PASSED,
-                          'resources:\n'
-                          '  foo:\n'
-                          '    type: string\n'
-                          '    links:\n'
-                          '      self:\n'
-                          '        path: "/"\n')
-
-
-    def test_rule_E0100(self):
-        ''' A ``get`` link must use http method GET '''
-
-        self.check_result('E0100', '#/resources/res/links/get',
-                          Result.PASSED,
-                          'resources:\n'
-                          '  res:\n'
-                          '    type: object\n'
-                          '    links:\n'
-                          '      self:\n'
-                          '        path: "/path"\n'
-                          '      get:\n'
-                          '        method: GET\n')
-
-        self.check_result('E0100', '#/resources/res/links/get',
-                          Result.FAILED,
-                          'resources:\n'
-                          '  res:\n'
-                          '    type: object\n'
-                          '    links:\n'
-                          '      self:\n'
-                          '        path: "/path"\n'
-                          '      get:\n'
-                          '        method: PUT\n')
-
-    def test_rule_E0101(self):
-        '''  A ``set`` link must use http method PUT '''
-
-        self.check_result('E0101', '#/resources/res/links/set',
-                          Result.PASSED,
-                          'resources:\n'
-                          '  res:\n'
-                          '    type: object\n'
-                          '    links:\n'
-                          '      self:\n'
-                          '        path: "/path"\n'
-                          '      set:\n'
-                          '        method: PUT\n')
-
-        self.check_result('E0101', '#/resources/res/links/set',
-                          Result.FAILED,
-                          'resources:\n'
-                          '  res:\n'
-                          '    type: object\n'
-                          '    links:\n'
-                          '      self:\n'
-                          '        path: "/path"\n'
-                          '      set:\n'
-                          '        method: GET\n')
-
-    def test_rule_E0102(self):
-        '''  A ``create`` link must use http method POST '''
-
-        self.check_result('E0102', '#/resources/res/links/create',
-                          Result.PASSED,
-                          'resources:\n'
-                          '  res:\n'
-                          '    type: object\n'
-                          '    links:\n'
-                          '      self:\n'
-                          '        path: "/path"\n'
-                          '      create:\n'
-                          '        method: POST\n')
-
-        self.check_result('E0102', '#/resources/res/links/create',
-                          Result.FAILED,
-                          'resources:\n'
-                          '  res:\n'
-                          '    type: object\n'
-                          '    links:\n'
-                          '      self:\n'
-                          '        path: "/path"\n'
-                          '      create:\n'
-                          '        method: GET\n')
-
-    def test_rule_E0103(self):
-        '''  A ``delete`` link must use http method DELETE '''
-
-        self.check_result('E0103', '#/resources/res/links/delete',
-                          Result.PASSED,
-                          'resources:\n'
-                          '  res:\n'
-                          '    type: object\n'
-                          '    links:\n'
-                          '      self:\n'
-                          '        path: "/path"\n'
-                          '      delete:\n'
-                          '        method: DELETE\n')
-
-        self.check_result('E0103', '#/resources/res/links/delete',
-                          Result.FAILED,
-                          'resources:\n'
-                          '  res:\n'
-                          '    type: object\n'
-                          '    links:\n'
-                          '      self:\n'
-                          '        path: "/path"\n'
-                          '      delete:\n'
-                          '        method: GET\n')
-=======
-        """ name must be at least 2 characters long """
-
-        self.check_result('C0005', '#/types/foo', Result.PASSED,
-                          'types:\n'
-                          '  foo: { type: string }')
-
-        self.check_result('C0005', '#/types/f', Result.FAILED,
-                          'types:\n'
-                          '  f: { type: string }')
-
-    def test_rule_C0006(self):
-        """ ServiceDef must have a valid description field
-            starting with a capitalized letter
-        """
-        self.check_result('C0006', 'http://support.riverbed.com/apis/test/1.0',
-                          Result.PASSED,
-                          'id: http://support.riverbed.com/apis/test/1.0\n'
-                          'description: Test\n'
-                          'name: test\n')
-
-        self.check_result('C0006', 'http://support.riverbed.com/apis/test/1.0',
-                          Result.FAILED,
-                          'id: http://support.riverbed.com/apis/test/1.0\n'
-                          'description: test\n'
-                          'name: test\n')
-
         self.check_result('C0006', 'http://support.riverbed.com/apis/test/1.0',
                           Result.FAILED,
                           'id: http://support.riverbed.com/apis/test/1.0\n'
                           'name: test\n')
+
 
     def test_rule_E0002(self):
         """ Required fields should exist in properties if
@@ -1013,7 +496,525 @@
                           '      name: { type: string }\n'
                           '    required: [ nonesuch ]\n'
                           '    additionalProperties: true')
->>>>>>> 7fae5858
+
+    def test_rule_E0003(self):
+        '''relations should be valid. The specified resource must be found'''
+
+        self.check_result('E0003', '#/resources/info/relations/foo',
+                          Result.PASSED,
+                          'resources:\n'
+                          '  info:\n'
+                          '    relations:\n'
+                          '      foo:\n'
+                          '        resource: \'#/resources/info\'\n')
+
+        self.check_result('E0003', '#/resources/info/relations/foo',
+                          Result.FAILED,
+                          'resources:\n'
+                          '  info:\n'
+                          '    relations:\n'
+                          '      foo:\n'
+                          '        resource: \'#/resources/foo\'\n')
+
+        # when relations is nested inside of each element of an array
+        self.check_result('E0003', '#/resources/info/items/relations/foo',
+                          Result.PASSED,
+                          'resources:\n'
+                          '  info:\n'
+                          '    type: array\n'
+                          '    items:\n'
+                          '      relations:\n'
+                          '        foo:\n'
+                          '          resource: \'#/resources/info\'\n')
+
+        self.check_result('E0003', '#/resources/info/items/relations/foo',
+                          Result.FAILED,
+                          'resources:\n'
+                          '  info:\n'
+                          '    type: array\n'
+                          '    items:\n'
+                          '      relations:\n'
+                          '        foo:\n'
+                          '          resource: \'#/resources/foo\'\n')
+
+
+    def test_rule_C0100(self):
+        '''  Standard links must not have a description field. '''
+
+        self.check_result('C0100', '#/resources/res/links/self',
+                          Result.PASSED,
+                          'resources:\n'
+                          '  res:\n'
+                          '    type: object\n'
+                          '    links:\n'
+                          '      self:\n'
+                          '        path: "/path"\n')
+
+        self.check_result('C0100', '#/resources/res/links/self',
+                          Result.FAILED,
+                          'resources:\n'
+                          '  res:\n'
+                          '    type: object\n'
+                          '    links:\n'
+                          '      self:\n'
+                          '        path: "/path"\n'
+                          '        description: needless description\n')
+
+    def test_rule_C0101(self):
+        ''' A non-standard link must have a valid description field. '''
+
+        self.check_result('C0101', '#/resources/res/links/buy',
+                          Result.FAILED,
+                          'resources:\n'
+                          '  res:\n'
+                          '    type: object\n'
+                          '    links:\n'
+                          '      self:\n'
+                          '        path: "/path"\n'
+                          '      buy:\n'
+                          '        method: GET\n'
+                          '        path: "/path"\n'
+                          '        description: non capital description\n')
+
+        self.check_result('C0101', '#/resources/res/links/buy',
+                          Result.FAILED,
+                          'resources:\n'
+                          '  res:\n'
+                          '    type: object\n'
+                          '    links:\n'
+                          '      self:\n'
+                          '        path: "/path"\n'
+                          '      buy:\n'
+                          '        method: GET\n'
+                          '        path: "/path"\n'
+                          '        description: buy it\n')
+
+        self.check_result('C0101', '#/resources/res/links/buy',
+                          Result.PASSED,
+                          'resources:\n'
+                          '  res:\n'
+                          '    type: object\n'
+                          '    links:\n'
+                          '      self:\n'
+                          '        path: "/path"\n'
+                          '      buy:\n'
+                          '        method: GET\n'
+                          '        path: "/path"\n'
+                          '        description: Capital description\n')
+
+    def test_rule_W0100(self):
+        '''  A ``get`` link cannot have a request body '''
+
+        self.check_result('W0100', '#/resources/res/links/get',
+                          Result.FAILED,
+                          'resources:\n'
+                          '  res:\n'
+                          '    type: object\n'
+                          '    links:\n'
+                          '      self:\n'
+                          '        path: "/path"\n'
+                          '      get:\n'
+                          '        method: GET\n'
+                          '        request: { type: string }\n')
+
+        self.check_result('W0100', '#/resources/res/links/get',
+                          Result.PASSED,
+                          'resources:\n'
+                          '  res:\n'
+                          '    type: object\n'
+                          '    links:\n'
+                          '      self:\n'
+                          '        path: "/path"\n'
+                          '      get:\n'
+                          '        method: GET\n')
+
+    def test_rule_W0101(self):
+        '''  A ``get`` link cannot have a request body '''
+
+        self.check_result('W0101', '#/resources/res/links/get',
+                          Result.FAILED,
+                          'resources:\n'
+                          '  res:\n'
+                          '    type: object\n'
+                          '    links:\n'
+                          '      self:\n'
+                          '        path: "/path"\n'
+                          '      get:\n'
+                          '        method: GET\n'
+                          '        response: { type: string }\n')
+
+        self.check_result('W0101', '#/resources/res/links/get',
+                          Result.PASSED,
+                          'resources:\n'
+                          '  res:\n'
+                          '    type: object\n'
+                          '    links:\n'
+                          '      self:\n'
+                          '        path: "/path"\n'
+                          '      get:\n'
+                          '        method: GET\n'
+                          '        response: { $ref: "#/resources/res" }\n')
+
+    def test_rule_W0102(self):
+        '''A ``set`` link request must be the representation of the resource it belongs to'''
+
+        self.check_result('W0102', '#/resources/res/links/set',
+                          Result.PASSED,
+                          'resources:\n'
+                          '  res:\n'
+                          '    type: object\n'
+                          '    links:\n'
+                          '      self:\n'
+                          '        path: "/path"\n'
+                          '      set:\n'
+                          '        method: PUT\n'
+                          '        request: { $ref: "#/resources/res" }\n')
+
+        self.check_result('W0102', '#/resources/res/links/set',
+                          Result.FAILED,
+                          'resources:\n'
+                          '  res:\n'
+                          '    type: object\n'
+                          '    links:\n'
+                          '      self:\n'
+                          '        path: "/path"\n'
+                          '      set:\n'
+                          '        method: PUT\n'
+                          '        request: { type: string }\n')
+
+    def test_rule_W0103(self):
+        '''A ``set`` link response must be null or the representation of the resource it belongs to'''
+
+        self.check_result('W0103', '#/resources/res/links/set',
+                          Result.PASSED,
+                          'resources:\n'
+                          '  res:\n'
+                          '    type: object\n'
+                          '    links:\n'
+                          '      self:\n'
+                          '        path: "/path"\n'
+                          '      set:\n'
+                          '        method: PUT\n')
+
+        self.check_result('W0103', '#/resources/res/links/set',
+                          Result.FAILED,
+                          'resources:\n'
+                          '  res:\n'
+                          '    type: object\n'
+                          '    links:\n'
+                          '      self:\n'
+                          '        path: "/path"\n'
+                          '      set:\n'
+                          '        method: PUT\n'
+                          '        response: { type: string }\n')
+
+        self.check_result('W0103', '#/resources/res/links/set',
+                          Result.PASSED,
+                          'resources:\n'
+                          '  res:\n'
+                          '    type: object\n'
+                          '    links:\n'
+                          '      self:\n'
+                          '        path: "/path"\n'
+                          '      set:\n'
+                          '        method: PUT\n'
+                          '        response: { $ref: "#/resources/res" }\n')
+
+    def test_rule_W0104(self):
+        ''' A ``delete`` link cannot have a request body '''
+
+        self.check_result('W0104', '#/resources/res/links/delete',
+                          Result.FAILED,
+                          'resources:\n'
+                          '  res:\n'
+                          '    type: object\n'
+                          '    links:\n'
+                          '      self:\n'
+                          '        path: "/path"\n'
+                          '      delete:\n'
+                          '        method: DELETE\n'
+                          '        request: { type: string }\n')
+
+        self.check_result('W0104', '#/resources/res/links/delete',
+                          Result.PASSED,
+                          'resources:\n'
+                          '  res:\n'
+                          '    type: object\n'
+                          '    links:\n'
+                          '      self:\n'
+                          '        path: "/path"\n'
+                          '      delete:\n'
+                          '        method: DELETE\n')
+
+    def test_rule_W0105(self):
+        ''' A ``delete`` link cannot have a response body '''
+
+        self.check_result('W0105', '#/resources/res/links/delete',
+                          Result.FAILED,
+                          'resources:\n'
+                          '  res:\n'
+                          '    type: object\n'
+                          '    links:\n'
+                          '      self:\n'
+                          '        path: "/path"\n'
+                          '      delete:\n'
+                          '        method: DELETE\n'
+                          '        response: { type: string }\n')
+
+        self.check_result('W0105', '#/resources/res/links/delete',
+                          Result.PASSED,
+                          'resources:\n'
+                          '  res:\n'
+                          '    type: object\n'
+                          '    links:\n'
+                          '      self:\n'
+                          '        path: "/path"\n'
+                          '      delete:\n'
+                          '        method: DELETE\n')
+
+    def test_rule_W0106(self):
+        '''A ``create`` link must have a request body '''
+
+        self.check_result('W0106', '#/resources/res/links/create',
+                          Result.FAILED,
+                          'resources:\n'
+                          '  res:\n'
+                          '    type: object\n'
+                          '    links:\n'
+                          '      self:\n'
+                          '        path: "/path"\n'
+                          '      create:\n'
+                          '        method: POST\n')
+
+        self.check_result('W0106', '#/resources/res/links/create',
+                          Result.PASSED,
+                          'resources:\n'
+                          '  res:\n'
+                          '    type: object\n'
+                          '    links:\n'
+                          '      self:\n'
+                          '        path: "/path"\n'
+                          '      create:\n'
+                          '        method: POST\n'
+                          '        request: { type: string }\n')
+
+    def test_rule_W0107(self):
+        ''' A ``create`` link request must not be the same as the resource it belongs to '''
+
+        self.check_result('W0107', '#/resources/res/links/create',
+                          Result.FAILED,
+                          'resources:\n'
+                          '  res:\n'
+                          '    type: object\n'
+                          '    links:\n'
+                          '      self:\n'
+                          '        path: "/path"\n'
+                          '      create:\n'
+                          '        method: POST\n'
+                          '        request: { $ref: "#/resources/res"}\n')
+
+        self.check_result('W0107', '#/resources/res/links/create',
+                          Result.PASSED,
+                          'resources:\n'
+                          '  res:\n'
+                          '    type: object\n'
+                          '    links:\n'
+                          '      self:\n'
+                          '        path: "/path"\n'
+                          '      create:\n'
+                          '        method: POST\n'
+                          '        request: { type: string }\n')
+
+    def test_rule_W0108(self):
+        '''A ``create`` link response must not be the same as the resource it belongs to '''
+
+        self.check_result('W0108', '#/resources/res/links/create',
+                          Result.FAILED,
+                          'resources:\n'
+                          '  res:\n'
+                          '    type: object\n'
+                          '    links:\n'
+                          '      self:\n'
+                          '        path: "/path"\n'
+                          '      create:\n'
+                          '        method: POST\n'
+                          '        response: { $ref: "#/resources/res"}\n')
+
+        self.check_result('W0108', '#/resources/res/links/create',
+                          Result.PASSED,
+                          'resources:\n'
+                          '  res:\n'
+                          '    type: object\n'
+                          '    links:\n'
+                          '      self:\n'
+                          '        path: "/path"\n'
+                          '      create:\n'
+                          '        method: POST\n'
+                          '        response: { type: string }\n')
+
+    def test_rule_W0112(self):
+        ''' A link should not end with / '''
+
+        self.check_result('W0112', '#/resources/foo/links/self',
+                          Result.PASSED,
+                          'resources:\n'
+                          '  foo:\n'
+                          '    type: string\n'
+                          '    links:\n'
+                          '      self:\n'
+                          '        path: "/foo"\n'
+                          '      bar:\n'
+                          '        method: POST\n'
+                          '        path: /foo/bar\n')
+
+        # Self link
+        self.check_result('W0112', '#/resources/foo/links/self',
+                          Result.FAILED,
+                          'resources:\n'
+                          '  foo:\n'
+                          '    type: string\n'
+                          '    links:\n'
+                          '      self:\n'
+                          '        path: "/foo/"\n'
+                          '      bar:\n'
+                          '        method: POST\n'
+                          '        path: /foo/bar\n')
+
+        # Bar link with inherited path
+        self.check_result('W0112', '#/resources/foo/links/bar',
+                          Result.FAILED,
+                          'resources:\n'
+                          '  foo:\n'
+                          '    type: string\n'
+                          '    links:\n'
+                          '      self:\n'
+                          '        path: "/foo/"\n'
+                          '      bar:\n'
+                          '        method: POST\n')
+
+        # Bar link with explicit path
+        self.check_result('W0112', '#/resources/foo/links/bar',
+                          Result.FAILED,
+                          'resources:\n'
+                          '  foo:\n'
+                          '    type: string\n'
+                          '    links:\n'
+                          '      self:\n'
+                          '        path: "/foo"\n'
+                          '      bar:\n'
+                          '        method: POST\n'
+                          '        path: /foo/bar/\n')
+
+        # Special check for root
+        self.check_result('W0112', '#/resources/foo/links/self',
+                          Result.PASSED,
+                          'resources:\n'
+                          '  foo:\n'
+                          '    type: string\n'
+                          '    links:\n'
+                          '      self:\n'
+                          '        path: "/"\n')
+
+
+    def test_rule_E0100(self):
+        ''' A ``get`` link must use http method GET '''
+
+        self.check_result('E0100', '#/resources/res/links/get',
+                          Result.PASSED,
+                          'resources:\n'
+                          '  res:\n'
+                          '    type: object\n'
+                          '    links:\n'
+                          '      self:\n'
+                          '        path: "/path"\n'
+                          '      get:\n'
+                          '        method: GET\n')
+
+        self.check_result('E0100', '#/resources/res/links/get',
+                          Result.FAILED,
+                          'resources:\n'
+                          '  res:\n'
+                          '    type: object\n'
+                          '    links:\n'
+                          '      self:\n'
+                          '        path: "/path"\n'
+                          '      get:\n'
+                          '        method: PUT\n')
+
+    def test_rule_E0101(self):
+        '''  A ``set`` link must use http method PUT '''
+
+        self.check_result('E0101', '#/resources/res/links/set',
+                          Result.PASSED,
+                          'resources:\n'
+                          '  res:\n'
+                          '    type: object\n'
+                          '    links:\n'
+                          '      self:\n'
+                          '        path: "/path"\n'
+                          '      set:\n'
+                          '        method: PUT\n')
+
+        self.check_result('E0101', '#/resources/res/links/set',
+                          Result.FAILED,
+                          'resources:\n'
+                          '  res:\n'
+                          '    type: object\n'
+                          '    links:\n'
+                          '      self:\n'
+                          '        path: "/path"\n'
+                          '      set:\n'
+                          '        method: GET\n')
+
+    def test_rule_E0102(self):
+        '''  A ``create`` link must use http method POST '''
+
+        self.check_result('E0102', '#/resources/res/links/create',
+                          Result.PASSED,
+                          'resources:\n'
+                          '  res:\n'
+                          '    type: object\n'
+                          '    links:\n'
+                          '      self:\n'
+                          '        path: "/path"\n'
+                          '      create:\n'
+                          '        method: POST\n')
+
+        self.check_result('E0102', '#/resources/res/links/create',
+                          Result.FAILED,
+                          'resources:\n'
+                          '  res:\n'
+                          '    type: object\n'
+                          '    links:\n'
+                          '      self:\n'
+                          '        path: "/path"\n'
+                          '      create:\n'
+                          '        method: GET\n')
+
+    def test_rule_E0103(self):
+        '''  A ``delete`` link must use http method DELETE '''
+
+        self.check_result('E0103', '#/resources/res/links/delete',
+                          Result.PASSED,
+                          'resources:\n'
+                          '  res:\n'
+                          '    type: object\n'
+                          '    links:\n'
+                          '      self:\n'
+                          '        path: "/path"\n'
+                          '      delete:\n'
+                          '        method: DELETE\n')
+
+        self.check_result('E0103', '#/resources/res/links/delete',
+                          Result.FAILED,
+                          'resources:\n'
+                          '  res:\n'
+                          '    type: object\n'
+                          '    links:\n'
+                          '      self:\n'
+                          '        path: "/path"\n'
+                          '      delete:\n'
+                          '        method: GET\n')
 
     def test_rule_E0105(self):
         '''A parameter in URI template must be declared in schema properties'''
@@ -1256,501 +1257,6 @@
                           '      self: { path: /foo }\n')
 
 
-    def test_rule_E0003(self):
-        '''relations should be valid. The specified resource must be found'''
-
-        self.check_result('E0003', '#/resources/info/relations/foo',
-                          Result.PASSED,
-                          'resources:\n'
-                          '  info:\n'
-                          '    relations:\n'
-                          '      foo:\n'
-                          '        resource: \'#/resources/info\'\n')
-
-        self.check_result('E0003', '#/resources/info/relations/foo',
-                          Result.FAILED,
-                          'resources:\n'
-                          '  info:\n'
-                          '    relations:\n'
-                          '      foo:\n'
-                          '        resource: \'#/resources/foo\'\n')
-
-        # when relations is nested inside of each element of an array
-        self.check_result('E0003', '#/resources/info/items/relations/foo',
-                          Result.PASSED,
-                          'resources:\n'
-                          '  info:\n'
-                          '    type: array\n'
-                          '    items:\n'
-                          '      relations:\n'
-                          '        foo:\n'
-                          '          resource: \'#/resources/info\'\n')
-
-        self.check_result('E0003', '#/resources/info/items/relations/foo',
-                          Result.FAILED,
-                          'resources:\n'
-                          '  info:\n'
-                          '    type: array\n'
-                          '    items:\n'
-                          '      relations:\n'
-                          '        foo:\n'
-                          '          resource: \'#/resources/foo\'\n')
-
-    def test_rule_W0005(self):
-        '''additionalProperties required for Object schema'''
-        self.check_result('W0005', '#/resources/info',
-                          Result.PASSED,
-                          'resources:\n'
-                          '  info:\n'
-                          '    type: object\n'
-                          '    additionalProperties : False\n')
-
-        self.check_result('W0005', '#/resources/info',
-                          Result.FAILED,
-                          'resources:\n'
-                          '  info:\n'
-                          '    type: object\n')
-
-    def test_rule_C0100(self):
-        '''standard links must not have description field'''
-        self.check_result('C0100', '#/resources/info/links/self',
-                          Result.PASSED,
-                          'resources:\n'
-                          '  info:\n'
-                          '    type: object\n'
-                          '    links:\n'
-                          '        self: { path: "$/path" }\n')
-
-        self.check_result('C0100', '#/resources/info/links/self',
-                          Result.FAILED,
-                          'resources:\n'
-                          '  info:\n'
-                          '    type: object\n'
-                          '    links:\n'
-                          '        self:\n'
-                          '            path: "$/test_descr"\n'
-                          '            description: "self link"\n')
-
-    def test_rule_C0101(self):
-        '''non-standard links must have description field'''
-        self.check_result('C0101', '#/resources/info/links/l1',
-                          Result.PASSED,
-                          'resources:\n'
-                          '  info:\n'
-                          '    type: object\n'
-                          '    links:\n'
-                          '        l1:\n'
-                          '            path: "$/l1"\n'
-                          '            description: "Desc"\n'
-                          '            method: POST\n')
-
-        self.check_result('C0101', '#/resources/info/links/l1',
-                          Result.FAILED,
-                          'resources:\n'
-                          '  info:\n'
-                          '    type: object\n'
-                          '    links:\n'
-                          '        l1:\n'
-                          '            path: "$/l1"\n'
-                          '            method: POST\n')
-
-    def test_rule_W0100(self):
-        '''a get link cannot have a request body'''
-        self.check_result('W0100', '#/resources/info/links/get',
-                          Result.PASSED,
-                          'resources:\n'
-                          '  info:\n'
-                          '    type: object\n'
-                          '    links:\n'
-                          '        get:\n'
-                          '            path: "$/resources/info/links/l1"\n'
-                          '            method: GET\n')
-
-        self.check_result('W0100', '#/resources/info/links/get',
-                          Result.FAILED,
-                          'resources:\n'
-                          '  info:\n'
-                          '    type: object\n'
-                          '    links:\n'
-                          '        get:\n'
-                          '            path: "$/resources/info/links/l1"\n'
-                          '            method: GET\n'
-                          '            request: '
-                          '{ $ref: "#/resources/info" }\n')
-
-    def test_rule_W0101(self):
-        '''a get link response must represent the resource it belongs'''
-        self.check_result('W0101', '#/resources/info/links/get',
-                          Result.PASSED,
-                          'resources:\n'
-                          '  info:\n'
-                          '    type: object\n'
-                          '    links:\n'
-                          '        get:\n'
-                          '            path: "$/resources/info/links/get"\n'
-                          '            method: GET\n'
-                          '            response: { $ref: "#/resources/info" }')
-
-        self.check_result('W0101', '#/resources/info/links/get',
-                          Result.FAILED,
-                          'resources:\n'
-                          '  info1: { type: string }\n'
-                          '  info:\n'
-                          '    type: object\n'
-                          '    links:\n'
-                          '        get:\n'
-                          '            path: "$/resources/info/links/get"\n'
-                          '            method: GET\n'
-                          '            response:\n'
-                          '                $ref: "#/resources/info1"\n')
-
-    def test_rule_W0102(self):
-        '''a set link request must represent the resource it belongs'''
-        self.check_result('W0102', '#/resources/info/links/set',
-                          Result.PASSED,
-                          'resources:\n'
-                          '  info:\n'
-                          '    type: object\n'
-                          '    links:\n'
-                          '        set:\n'
-                          '            path: "$/resources/info/links/set"\n'
-                          '            method: PUT\n'
-                          '            request: { $ref: "#/resources/info" }')
-
-        self.check_result('W0102', '#/resources/info/links/set',
-                          Result.FAILED,
-                          'resources:\n'
-                          '  info1: { type: string }\n'
-                          '  info:\n'
-                          '    type: object\n'
-                          '    links:\n'
-                          '        set:\n'
-                          '            path: "$/resources/info/links/set"\n'
-                          '            method: PUT\n'
-                          '            request: \n'
-                          '                $ref: "#/resources/info1"\n')
-
-    def test_rule_W0103(self):
-        '''A set link response must be null or the representation of
-           the resource it belongs
-        '''
-        self.check_result('W0103', '#/resources/info/links/set',
-                          Result.PASSED,
-                          'resources:\n'
-                          '  info:\n'
-                          '    type: object\n'
-                          '    links:\n'
-                          '        set:\n'
-                          '            path: "$/resources/info/links/set"\n'
-                          '            method: PUT\n'
-                          '            response: { $ref: "#/resources/info" }')
-
-        self.check_result('W0103', '#/resources/info/links/set',
-                          Result.PASSED,
-                          'resources:\n'
-                          '  info:\n'
-                          '    type: object\n'
-                          '    links:\n'
-                          '        set:\n'
-                          '            path: "$/resources/info/links/set"\n'
-                          '            method: PUT\n'
-                          '            response: null')
-
-        self.check_result('W0103', '#/resources/info/links/set',
-                          Result.FAILED,
-                          'resources:\n'
-                          '  info1: { type: string }\n'
-                          '  info:\n'
-                          '    type: object\n'
-                          '    links:\n'
-                          '        set:\n'
-                          '            path: "$/resources/info/links/set"\n'
-                          '            method: PUT\n'
-                          '            response:\n'
-                          '                $ref: "#/resources/info1"\n')
-
-    def test_rule_W0104(self):
-        '''A delete link cannot have a request body'''
-
-        self.check_result('W0104', '#/resources/info/links/delete',
-                          Result.PASSED,
-                          'resources:\n'
-                          '  info:\n'
-                          '    type: object\n'
-                          '    links:\n'
-                          '        delete:\n'
-                          '            path: "$/resources/info/links/delete"\n'
-                          '            method: DELETE\n')
-
-        self.check_result('W0104', '#/resources/info/links/delete',
-                          Result.FAILED,
-                          'resources:\n'
-                          '  info:\n'
-                          '    type: object\n'
-                          '    links:\n'
-                          '        delete:\n'
-                          '            path: "$/resources/info/links/delete"\n'
-                          '            method: DELETE\n'
-                          '            request: { $ref: "#/resources/info" }')
-
-    def test_rule_W0105(self):
-        '''A delete link cannot have a response body'''
-
-        self.check_result('W0105', '#/resources/info/links/delete',
-                          Result.PASSED,
-                          'resources:\n'
-                          '  info:\n'
-                          '    type: object\n'
-                          '    links:\n'
-                          '        delete:\n'
-                          '            path: "$/resources/info/links/delete"\n'
-                          '            method: DELETE\n')
-
-        self.check_result('W0105', '#/resources/info/links/delete',
-                          Result.FAILED,
-                          'resources:\n'
-                          '  info:\n'
-                          '    type: object\n'
-                          '    links:\n'
-                          '        delete:\n'
-                          '            path: "$/resources/info/links/delete"\n'
-                          '            method: DELETE\n'
-                          '            response: { $ref: "#/resources/info" }')
-
-    def test_rule_W0106(self):
-        '''A create link must have a request body'''
-
-        self.check_result('W0106', '#/resources/info/links/create',
-                          Result.PASSED,
-                          'resources:\n'
-                          '  info:\n'
-                          '    type: object\n'
-                          '    links:\n'
-                          '        create:\n'
-                          '            path: "$/resources/info/links/create"\n'
-                          '            method: PUT\n'
-                          '            request: { $ref: "#/resources/info" }')
-
-        self.check_result('W0106', '#/resources/info/links/create',
-                          Result.FAILED,
-                          'resources:\n'
-                          '  info:\n'
-                          '    type: object\n'
-                          '    links:\n'
-                          '        create:\n'
-                          '            path: "$/resources/info/links/create"\n'
-                          '            method: PUT\n')
-
-    def test_rule_W0107(self):
-        '''A create link request must not be the same as the
-           resource it belongs
-        '''
-
-        self.check_result('W0107', '#/resources/info/links/create',
-                          Result.PASSED,
-                          'resources:\n'
-                          '  info1: { type: string }\n'
-                          '  info:\n'
-                          '    type: object\n'
-                          '    links:\n'
-                          '        create:\n'
-                          '            path: "$/resources/info/links/create"\n'
-                          '            method: PUT\n'
-                          '            request: { $ref: "#/resources/info1" }')
-
-        self.check_result('W0107', '#/resources/info/links/create',
-                          Result.FAILED,
-                          'resources:\n'
-                          '  info:\n'
-                          '    type: object\n'
-                          '    links:\n'
-                          '        create:\n'
-                          '            path: "$/resources/info/links/create"\n'
-                          '            method: PUT\n'
-                          '            request: { $ref: "#/resources/info" }')
-
-    def test_rule_W0108(self):
-        '''A create link response must not be the same as the
-           resource it belongs
-        '''
-
-        self.check_result('W0108', '#/resources/info/links/create',
-                          Result.PASSED,
-                          'resources:\n'
-                          '  info1: { type: string }\n'
-                          '  info:\n'
-                          '    type: object\n'
-                          '    links:\n'
-                          '        create:\n'
-                          '            path: "$/resources/info/links/create"\n'
-                          '            method: PUT\n'
-                          '            response:\n'
-                          '                $ref: "#/resources/info1"\n')
-
-        self.check_result('W0108', '#/resources/info/links/create',
-                          Result.FAILED,
-                          'resources:\n'
-                          '  info:\n'
-                          '    type: object\n'
-                          '    links:\n'
-                          '        create:\n'
-                          '            path: "$/resources/info/links/create"\n'
-                          '            method: PUT\n'
-                          '            response: { $ref: "#/resources/info" }')
-
-    def test_rule_E0100(self):
-        '''A get link must use http method GET'''
-
-        self.check_result('E0100', '#/resources/info/links/get',
-                          Result.PASSED,
-                          'resources:\n'
-                          '  info:\n'
-                          '    type: object\n'
-                          '    links:\n'
-                          '        get:\n'
-                          '            path: "$/resources/info/links/get"\n'
-                          '            method: GET\n')
-
-        self.check_result('E0100', '#/resources/info/links/get',
-                          Result.FAILED,
-                          'resources:\n'
-                          '  info:\n'
-                          '    type: object\n'
-                          '    links:\n'
-                          '        get:\n'
-                          '            path: "$/resources/info/links/get"\n'
-                          '            method: PUT\n')
-
-    def test_rule_E0101(self):
-        '''A set link must use http method PUT'''
-
-        self.check_result('E0101', '#/resources/info/links/set',
-                          Result.PASSED,
-                          'resources:\n'
-                          '  info:\n'
-                          '    type: object\n'
-                          '    links:\n'
-                          '        set:\n'
-                          '            path: "$/resources/info/links/set"\n'
-                          '            method: PUT\n')
-
-        self.check_result('E0101', '#/resources/info/links/set',
-                          Result.FAILED,
-                          'resources:\n'
-                          '  info:\n'
-                          '    type: object\n'
-                          '    links:\n'
-                          '        set:\n'
-                          '            path: "$/resources/info/links/set"\n'
-                          '            method: GET\n')
-
-    def test_rule_E0102(self):
-        '''A create link must use http method POST'''
-
-        self.check_result('E0102', '#/resources/info/links/create',
-                          Result.PASSED,
-                          'resources:\n'
-                          '  info:\n'
-                          '    type: object\n'
-                          '    links:\n'
-                          '        create:\n'
-                          '            path: "$/resources/info/links/create"\n'
-                          '            method: POST\n')
-
-        self.check_result('E0102', '#/resources/info/links/create',
-                          Result.FAILED,
-                          'resources:\n'
-                          '  info:\n'
-                          '    type: object\n'
-                          '    links:\n'
-                          '        create:\n'
-                          '            path: "$/resources/info/links/create"\n'
-                          '            method: PUT\n')
-
-    def test_rule_E0103(self):
-        '''A delete link must use http method DELETE'''
-
-        self.check_result('E0103', '#/resources/info/links/delete',
-                          Result.PASSED,
-                          'resources:\n'
-                          '  info:\n'
-                          '    type: object\n'
-                          '    links:\n'
-                          '        delete:\n'
-                          '            path: "$/resources/info/links/delete"\n'
-                          '            method: DELETE\n')
-
-        self.check_result('E0103', '#/resources/info/links/delete',
-                          Result.FAILED,
-                          'resources:\n'
-                          '  info:\n'
-                          '    type: object\n'
-                          '    links:\n'
-                          '        delete:\n'
-                          '            path: "$/resources/info/links/delete"\n'
-                          '            method: PUT\n')
-
-    def test_rule_C0200(self):
-        """ type must have a valid description
-        """
-        self.check_result('C0200', '#/types/name',
-                          Result.PASSED,
-                          'types:\n'
-                          '  name:\n'
-                          '      type: string\n'
-                          '      description: Desc')
-
-        self.check_result('C0200', '#/types/name',
-                          Result.FAILED,
-                          'types:\n'
-                          '  name:\n'
-                          '      type: string\n'
-                          '      description: desc')
-
-        self.check_result('C0200', '#/types/name',
-                          Result.FAILED,
-                          'types:\n'
-                          '  name:\n'
-                          '      type: string\n')
-
-    def test_rule_C0300(self):
-        """ resource must have a valid description
-        """
-        self.check_result('C0300', '#/resources/name',
-                          Result.PASSED,
-                          'resources:\n'
-                          '  name:\n'
-                          '      type: string\n'
-                          '      description: Desc')
-
-        self.check_result('C0300', '#/resources/name',
-                          Result.FAILED,
-                          'resources:\n'
-                          '  name:\n'
-                          '      type: string\n'
-                          '      description: desc')
-
-        self.check_result('C0300', '#/resources/name',
-                          Result.FAILED,
-                          'resources:\n'
-                          '  name:\n'
-                          '      type: string\n')
-
-    def test_rule_C0301(self):
-        """ resource should be an object
-        """
-        self.check_result('C0301', '#/resources/name',
-                          Result.PASSED,
-                          'resources:\n'
-                          '  name:\n'
-                          '      type: object')
-
-        self.check_result('C0301', '#/resources/name',
-                          Result.FAILED,
-                          'resources:\n'
-                          '  name:\n'
-                          '      type: string')
-
 if __name__ == '__main__':
     logging.basicConfig(filename='test.log', level=logging.DEBUG)
     unittest.main()