--- conflicted
+++ resolved
@@ -267,8 +267,6 @@
                          
                          invalid = [ { "foo" : "one", "baz" : "one" } ])
 
-<<<<<<< HEAD
-=======
         self.check_valid("type: object\n"
                          "properties:\n"
                          "   foo: { type: number }\n"
@@ -278,14 +276,9 @@
                          # values to validate
                          valid = [ { "foo" : 1, "bar" : "one", "baz": 2} ],
 
-                         invalid = [ { "foo" : 1, "bar" : "one", "baz": "two"} ]
-                         )
-
-
-        
-       
-
->>>>>>> cffa38cc
+                         invalid = [ { "foo" : 1, "bar" : "one", "baz": "two"} ])
+
+
 if __name__ == '__main__':
     logging.basicConfig(filename='test.log', level=logging.DEBUG)
     unittest.main()